# Copyright (C) 2007-2016 Giampaolo Rodola' <g.rodola@gmail.com>.
# Use of this source code is governed by MIT license that can be
# found in the LICENSE file.

"""
This module contains the main FTPServer class which listens on a
host:port and dispatches the incoming connections to a handler.
The concurrency is handled asynchronously by the main process thread,
meaning the handler cannot block otherwise the whole server will hang.

Other than that we have 2 subclasses changing the asynchronous concurrency
model using multiple threads or processes.

You might be interested in these in case your code contains blocking
parts which cannot be adapted to the base async model or if the
underlying filesystem is particularly slow, see:

https://github.com/giampaolo/pyftpdlib/issues/197
https://github.com/giampaolo/pyftpdlib/issues/212

Two classes are provided:

 - ThreadingFTPServer
 - MultiprocessFTPServer

...spawning a new thread or process every time a client connects.

The main thread will be async-based and be used only to accept new
connections.
Every time a new connection comes in that will be dispatched to a
separate thread/process which internally will run its own IO loop.
This way the handler handling that connections will be free to block
without hanging the whole FTP server.
"""

import errno
import os
import select
import signal
import sys
import time
import traceback

from .ioloop import Acceptor
from .ioloop import IOLoop
from .log import config_logging
from .log import debug
from .log import is_logging_configured
from .log import logger


__all__ = ['FTPServer']
_BSD = 'bsd' in sys.platform


# ===================================================================
# --- base class
# ===================================================================

class FTPServer(Acceptor):
    """Creates a socket listening on <address>, dispatching the requests
    to a <handler> (typically FTPHandler class).

    Depending on the type of address specified IPv4 or IPv6 connections
    (or both, depending from the underlying system) will be accepted.

    All relevant session information is stored in class attributes
    described below.

     - (int) max_cons:
        number of maximum simultaneous connections accepted (defaults
        to 512). Can be set to 0 for unlimited but it is recommended
        to always have a limit to avoid running out of file descriptors
        (DoS).

     - (int) max_cons_per_ip:
        number of maximum connections accepted for the same IP address
        (defaults to 0 == unlimited).
    """

    max_cons = 512
    max_cons_per_ip = 0

    def __init__(self, address_or_socket, handler, ioloop=None, backlog=100):
        """Creates a socket listening on 'address' dispatching
        connections to a 'handler'.

         - (tuple) address_or_socket: the (host, port) pair on which
           the command channel will listen for incoming connections or
           an existent socket object.

         - (instance) handler: the handler class to use.

         - (instance) ioloop: a pyftpdlib.ioloop.IOLoop instance

         - (int) backlog: the maximum number of queued connections
           passed to listen(). If a connection request arrives when
           the queue is full the client may raise ECONNRESET.
           Defaults to 5.
        """
        Acceptor.__init__(self, ioloop=ioloop)
        self.handler = handler
        self.backlog = backlog
        self.ip_map = []
        # in case of FTPS class not properly configured we want errors
        # to be raised here rather than later, when client connects
        if hasattr(handler, 'get_ssl_context'):
            handler.get_ssl_context()
        if callable(getattr(address_or_socket, 'listen', None)):
            sock = address_or_socket
            sock.setblocking(0)
            self.set_socket(sock)
        else:
            self.bind_af_unspecified(address_or_socket)
        self.listen(backlog)

    @property
    def address(self):
        return self.socket.getsockname()[:2]

    def _map_len(self):
        return len(self.ioloop.socket_map)

    def _accept_new_cons(self):
        """Return True if the server is willing to accept new connections."""
        if not self.max_cons:
            return True
        else:
            return self._map_len() <= self.max_cons

    def _log_start(self):
<<<<<<< HEAD
        # If the user has not configured any handlers, configure our own
        if not logging.getLogger('pyftpdlib').handlers and \
           not logging.root.handlers:
=======
        def get_fqname(obj):
            try:
                return obj.__module__ + "." + obj.__class__.__name__
            except AttributeError:
                try:
                    return obj.__module__ + "." + obj.__name__
                except AttributeError:
                    return str(obj)

        if not is_logging_configured():
>>>>>>> e034dbea
            # If we get to this point it means the user hasn't
            # configured any logger. We want logging to be on
            # by default (stderr).
            config_logging()

        if self.handler.passive_ports:
            pasv_ports = "%s->%s" % (self.handler.passive_ports[0],
                                     self.handler.passive_ports[-1])
        else:
            pasv_ports = None
        addr = self.address
        if hasattr(self.handler, 'ssl_protocol'):
            proto = "FTP+SSL"
        else:
            proto = "FTP"
        logger.info(">>> starting %s server on %s:%s, pid=%i <<<"
                    % (proto, addr[0], addr[1], os.getpid()))
        if ('ThreadedFTPServer' in __all__ and
                issubclass(self.__class__, ThreadedFTPServer)):
            logger.info("concurrency model: multi-thread")
        elif ('MultiprocessFTPServer' in __all__ and
                issubclass(self.__class__, MultiprocessFTPServer)):
            logger.info("concurrency model: multi-process")
        elif issubclass(self.__class__, FTPServer):
            logger.info("concurrency model: async")

        logger.info("masquerade (NAT) address: %s",
                    self.handler.masquerade_address)
        logger.info("passive ports: %s", pasv_ports)
        logger.debug("poller: %r", get_fqname(self.ioloop))
        logger.debug("authorizer: %r", get_fqname(self.handler.authorizer))
        if os.name == 'posix':
            logger.debug("use sendfile(2): %s", self.handler.use_sendfile)
        logger.debug("handler: %r", get_fqname(self.handler))
        logger.debug("max connections: %s", self.max_cons or "unlimited")
        logger.debug("max connections per ip: %s",
                     self.max_cons_per_ip or "unlimited")
        logger.debug("timeout: %s", self.handler.timeout or "unlimited")
        logger.debug("banner: %r", self.handler.banner)
        logger.debug("max login attempts: %r", self.handler.max_login_attempts)
        if getattr(self.handler, 'certfile', None):
            logger.debug("SSL certfile: %r", self.handler.certfile)
        if getattr(self.handler, 'keyfile', None):
            logger.debug("SSL keyfile: %r", self.handler.keyfile)

    def serve_forever(self, timeout=None, blocking=True, handle_exit=True):
        """Start serving.

         - (float) timeout: the timeout passed to the underlying IO
           loop expressed in seconds (default 1.0).

         - (bool) blocking: if False loop once and then return the
           timeout of the next scheduled call next to expire soonest
           (if any).

         - (bool) handle_exit: when True catches KeyboardInterrupt and
           SystemExit exceptions (generally caused by SIGTERM / SIGINT
           signals) and gracefully exits after cleaning up resources.
           Also, logs server start and stop.
        """
        if handle_exit:
            log = handle_exit and blocking
            if log:
                self._log_start()
            try:
                self.ioloop.loop(timeout, blocking)
            except (KeyboardInterrupt, SystemExit):
                logger.info("received interrupt signal")
            if blocking:
                if log:
                    logger.info(
                        ">>> shutting down FTP server (%s active socket "
                        "fds) <<<",
                        self._map_len())
                self.close_all()
        else:
            self.ioloop.loop(timeout, blocking)

    def handle_accepted(self, sock, addr):
        """Called when remote client initiates a connection."""
        handler = None
        ip = None
        try:
            handler = self.handler(sock, self, ioloop=self.ioloop)
            if not handler.connected:
                return

            ip = addr[0]
            self.ip_map.append(ip)

            # For performance and security reasons we should always set a
            # limit for the number of file descriptors that socket_map
            # should contain.  When we're running out of such limit we'll
            # use the last available channel for sending a 421 response
            # to the client before disconnecting it.
            if not self._accept_new_cons():
                handler.handle_max_cons()
                return

            # accept only a limited number of connections from the same
            # source address.
            if self.max_cons_per_ip:
                if self.ip_map.count(ip) > self.max_cons_per_ip:
                    handler.handle_max_cons_per_ip()
                    return

            try:
                handler.handle()
            except Exception:
                handler.handle_error()
            else:
                return handler
        except Exception:
            # This is supposed to be an application bug that should
            # be fixed. We do not want to tear down the server though
            # (DoS). We just log the exception, hoping that someone
            # will eventually file a bug. References:
            # - https://github.com/giampaolo/pyftpdlib/issues/143
            # - https://github.com/giampaolo/pyftpdlib/issues/166
            # - https://groups.google.com/forum/#!topic/pyftpdlib/h7pPybzAx14
            logger.error(traceback.format_exc())
            if handler is not None:
                handler.close()
            else:
                if ip is not None and ip in self.ip_map:
                    self.ip_map.remove(ip)

    def handle_error(self):
        """Called to handle any uncaught exceptions."""
        try:
            raise
        except Exception:
            logger.error(traceback.format_exc())
        self.close()

    def close_all(self):
        """Stop serving and also disconnects all currently connected
        clients.
        """
        return self.ioloop.close()


# ===================================================================
# --- extra implementations
# ===================================================================

class _SpawnerBase(FTPServer):
    """Base class shared by multiple threads/process dispatcher.
    Not supposed to be used.
    """

    # how many seconds to wait when join()ing parent's threads
    # or processes
    join_timeout = 5
    _lock = None
    _exit = None

    def __init__(self, address_or_socket, handler, ioloop=None, backlog=100):
        FTPServer.__init__(self, address_or_socket, handler,
                           ioloop=ioloop, backlog=backlog)
        self._active_tasks = []

    def _start_task(self, *args, **kwargs):
        raise NotImplementedError('must be implemented in subclass')

    def _current_task(self):
        raise NotImplementedError('must be implemented in subclass')

    def _map_len(self):
        raise NotImplementedError('must be implemented in subclass')

    def _loop(self, handler):
        """Serve handler's IO loop in a separate thread or process."""
        with IOLoop() as ioloop:
            handler.ioloop = ioloop
            try:
                handler.add_channel()
            except EnvironmentError as err:
                if err.errno == errno.EBADF:
                    # we might get here in case the other end quickly
                    # disconnected (see test_quick_connect())
                    debug("call: %s._loop(); add_channel() returned EBADF",
                          self)
                    return
                else:
                    raise

            # Here we localize variable access to minimize overhead.
            poll = ioloop.poll
            sched_poll = ioloop.sched.poll
            poll_timeout = getattr(self, 'poll_timeout', None)
            soonest_timeout = poll_timeout

            while (ioloop.socket_map or ioloop.sched._tasks) and \
                    not self._exit.is_set():
                try:
                    if ioloop.socket_map:
                        poll(timeout=soonest_timeout)
                    if ioloop.sched._tasks:
                        soonest_timeout = sched_poll()
                        # Handle the case where socket_map is emty but some
                        # cancelled scheduled calls are still around causing
                        # this while loop to hog CPU resources.
                        # In theory this should never happen as all the sched
                        # functions are supposed to be cancel()ed on close()
                        # but by using threads we can incur into
                        # synchronization issues such as this one.
                        # https://github.com/giampaolo/pyftpdlib/issues/245
                        if not ioloop.socket_map:
                            # get rid of cancel()led calls
                            ioloop.sched.reheapify()
                            soonest_timeout = sched_poll()
                            if soonest_timeout:
                                time.sleep(min(soonest_timeout, 1))
                    else:
                        soonest_timeout = None
                except (KeyboardInterrupt, SystemExit):
                    # note: these two exceptions are raised in all sub
                    # processes
                    self._exit.set()
                except select.error as err:
                    # on Windows we can get WSAENOTSOCK if the client
                    # rapidly connect and disconnects
                    if os.name == 'nt' and err[0] == 10038:
                        for fd in list(ioloop.socket_map.keys()):
                            try:
                                select.select([fd], [], [], 0)
                            except select.error:
                                try:
                                    logger.info("discarding broken socket %r",
                                                ioloop.socket_map[fd])
                                    del ioloop.socket_map[fd]
                                except KeyError:
                                    # dict changed during iteration
                                    pass
                    else:
                        raise
                else:
                    if poll_timeout:
                        if (soonest_timeout is None or
                                soonest_timeout > poll_timeout):
                            soonest_timeout = poll_timeout

    def handle_accepted(self, sock, addr):
        handler = FTPServer.handle_accepted(self, sock, addr)
        if handler is not None:
            # unregister the handler from the main IOLoop used by the
            # main thread to accept connections
            self.ioloop.unregister(handler._fileno)

            t = self._start_task(target=self._loop, args=(handler,))
            t.name = repr(addr)
            t.start()

            # it is a different process so free resources here
            if hasattr(t, 'pid'):
                handler.close()

            with self._lock:
                # clean finished tasks
                for task in self._active_tasks[:]:
                    if not task.is_alive():
                        self._active_tasks.remove(task)
                # add the new task
                self._active_tasks.append(t)

    def _log_start(self):
        FTPServer._log_start(self)

    def serve_forever(self, timeout=None, blocking=True, handle_exit=True):
        self._exit.clear()
        if handle_exit:
            log = handle_exit and blocking
            if log:
                self._log_start()
            try:
                self.ioloop.loop(timeout, blocking)
            except (KeyboardInterrupt, SystemExit):
                pass
            if blocking:
                if log:
                    logger.info(
                        ">>> shutting down FTP server (%s active workers) <<<",
                        self._map_len())
                self.close_all()
        else:
            self.ioloop.loop(timeout, blocking)

    def close_all(self):
        tasks = self._active_tasks[:]
        # this must be set after getting active tasks as it causes
        # thread objects to get out of the list too soon
        self._exit.set()
        if tasks and hasattr(tasks[0], 'terminate'):
            # we're dealing with subprocesses
            for t in tasks:
                try:
                    if not _BSD:
                        t.terminate()
                    else:
                        # XXX - On FreeBSD using SIGTERM doesn't work
                        # as the process hangs on kqueue.control() or
                        # select.select(). Use SIGKILL instead.
                        os.kill(t.pid, signal.SIGKILL)
                except OSError as err:
                    if err.errno != errno.ESRCH:
                        raise

        self._wait_for_tasks(tasks)
        del self._active_tasks[:]
        FTPServer.close_all(self)

    def _wait_for_tasks(self, tasks):
        """Wait for threads or subprocesses to terminate."""
        warn = logger.warning
        for t in tasks:
            t.join(self.join_timeout)
            if t.is_alive():
                # Thread or process is still alive. If it's a process
                # attempt to send SIGKILL as last resort.
                # Set timeout to None so that we will exit immediately
                # in case also other threads/processes are hanging.
                self.join_timeout = None
                if hasattr(t, 'terminate'):
                    msg = "could not terminate process %r" % t
                    if not _BSD:
                        warn(msg + "; sending SIGKILL as last resort")
                        try:
                            os.kill(t.pid, signal.SIGKILL)
                        except OSError as err:
                            if err.errno != errno.ESRCH:
                                raise
                    else:
                        warn(msg)
                else:
                    warn("thread %r didn't terminate; ignoring it", t)


try:
    import threading
except ImportError:
    pass
else:
    __all__ += ['ThreadedFTPServer']

    # compatibility with python <= 2.6
    if not hasattr(threading.Thread, 'is_alive'):
        threading.Thread.is_alive = threading.Thread.isAlive

    class ThreadedFTPServer(_SpawnerBase):
        """A modified version of base FTPServer class which spawns a
        thread every time a new connection is established.
        """
        # The timeout passed to thread's IOLoop.poll() call on every
        # loop. Necessary since threads ignore KeyboardInterrupt.
        poll_timeout = 1.0
        _lock = threading.Lock()
        _exit = threading.Event()

        # compatibility with python <= 2.6
        if not hasattr(_exit, 'is_set'):
            _exit.is_set = _exit.isSet

        def _start_task(self, *args, **kwargs):
            return threading.Thread(*args, **kwargs)

        def _current_task(self):
            return threading.currentThread()

        def _map_len(self):
            return threading.activeCount()


if os.name == 'posix':
    try:
        import multiprocessing
    except ImportError:
        pass
    else:
        __all__ += ['MultiprocessFTPServer']

        class MultiprocessFTPServer(_SpawnerBase):
            """A modified version of base FTPServer class which spawns a
            process every time a new connection is established.
            """
            _lock = multiprocessing.Lock()
            _exit = multiprocessing.Event()

            def _start_task(self, *args, **kwargs):
                return multiprocessing.Process(*args, **kwargs)

            def _current_task(self):
                return multiprocessing.current_process()

            def _map_len(self):
                return len(multiprocessing.active_children())<|MERGE_RESOLUTION|>--- conflicted
+++ resolved
@@ -129,11 +129,6 @@
             return self._map_len() <= self.max_cons
 
     def _log_start(self):
-<<<<<<< HEAD
-        # If the user has not configured any handlers, configure our own
-        if not logging.getLogger('pyftpdlib').handlers and \
-           not logging.root.handlers:
-=======
         def get_fqname(obj):
             try:
                 return obj.__module__ + "." + obj.__class__.__name__
@@ -144,7 +139,6 @@
                     return str(obj)
 
         if not is_logging_configured():
->>>>>>> e034dbea
             # If we get to this point it means the user hasn't
             # configured any logger. We want logging to be on
             # by default (stderr).
