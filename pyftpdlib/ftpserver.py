#!/usr/bin/env python
# $Id$

#  pyftpdlib is released under the MIT license, reproduced below:
#  ======================================================================
#  Copyright (C) 2007-2012 Giampaolo Rodola' <g.rodola@gmail.com>
#
#                         All Rights Reserved
#
# Permission is hereby granted, free of charge, to any person
# obtaining a copy of this software and associated documentation
# files (the "Software"), to deal in the Software without
# restriction, including without limitation the rights to use,
# copy, modify, merge, publish, distribute, sublicense, and/or sell
# copies of the Software, and to permit persons to whom the
# Software is furnished to do so, subject to the following
# conditions:
#
# The above copyright notice and this permission notice shall be
# included in all copies or substantial portions of the Software.
#
# THE SOFTWARE IS PROVIDED "AS IS", WITHOUT WARRANTY OF ANY KIND,
# EXPRESS OR IMPLIED, INCLUDING BUT NOT LIMITED TO THE WARRANTIES
# OF MERCHANTABILITY, FITNESS FOR A PARTICULAR PURPOSE AND
# NONINFRINGEMENT. IN NO EVENT SHALL THE AUTHORS OR COPYRIGHT
# HOLDERS BE LIABLE FOR ANY CLAIM, DAMAGES OR OTHER LIABILITY,
# WHETHER IN AN ACTION OF CONTRACT, TORT OR OTHERWISE, ARISING
# FROM, OUT OF OR IN CONNECTION WITH THE SOFTWARE OR THE USE OR
# OTHER DEALINGS IN THE SOFTWARE.
#
#  ======================================================================


"""pyftpdlib: RFC-959 asynchronous FTP server.

pyftpdlib implements a fully functioning asynchronous FTP server as
defined in RFC-959.  A hierarchy of classes outlined below implement
the backend functionality for the FTPd:

    [FTPServer] - the base class for the backend.

    [FTPHandler] - a class representing the server-protocol-interpreter
    (server-PI, see RFC-959). Each time a new connection occurs
    FTPServer will create a new FTPHandler instance to handle the
    current PI session.

    [ActiveDTP], [PassiveDTP] - base classes for active/passive-DTP
    backends.

    [DTPHandler] - this class handles processing of data transfer
    operations (server-DTP, see RFC-959).

    [ThrottledDTPHandler] - a DTPHandler subclass implementing transfer
    rates limits.

    [DummyAuthorizer] - an "authorizer" is a class handling FTPd
    authentications and permissions. It is used inside FTPHandler class
    to verify user passwords, to get user's home directory and to get
    permissions when a filesystem read/write occurs. "DummyAuthorizer"
    is the base authorizer class providing a platform independent
    interface for managing virtual users.

    [AbstractedFS] - class used to interact with the file system,
    providing a high level, cross-platform interface compatible
    with both Windows and UNIX style filesystems.

    [CallLater] - calls a function at a later time whithin the polling
    loop asynchronously.

    [AuthorizerError] - base class for authorizers exceptions.


pyftpdlib also provides 3 different logging streams through 3 functions
which can be overridden to allow for custom logging.

    [log] - the main logger that logs the most important messages for
    the end user regarding the FTPd.

    [logline] - this function is used to log commands and responses
    passing through the control FTP channel.

    [logerror] - log traceback outputs occurring in case of errors.


Usage example:

>>> from pyftpdlib import ftpserver
>>> authorizer = ftpserver.DummyAuthorizer()
>>> authorizer.add_user('user', 'password', '/home/user', perm='elradfmw')
>>> authorizer.add_anonymous('/home/nobody')
>>> handler = ftpserver.FTPHandler
>>> handler.authorizer = authorizer
>>> address = ("127.0.0.1", 21)
>>> ftpd = ftpserver.FTPServer(address, handler)
>>> ftpd.serve_forever()
Serving FTP on 127.0.0.1:21
[]127.0.0.1:2503 connected.
127.0.0.1:2503 ==> 220 Ready.
127.0.0.1:2503 <== USER anonymous
127.0.0.1:2503 ==> 331 Username ok, send password.
127.0.0.1:2503 <== PASS ******
127.0.0.1:2503 ==> 230 Login successful.
[anonymous]@127.0.0.1:2503 User anonymous logged in.
127.0.0.1:2503 <== TYPE A
127.0.0.1:2503 ==> 200 Type set to: ASCII.
127.0.0.1:2503 <== PASV
127.0.0.1:2503 ==> 227 Entering passive mode (127,0,0,1,9,201).
127.0.0.1:2503 <== LIST
127.0.0.1:2503 ==> 150 File status okay. About to open data connection.
[anonymous]@127.0.0.1:2503 OK LIST "/". Transfer starting.
127.0.0.1:2503 ==> 226 Transfer complete.
[anonymous]@127.0.0.1:2503 Transfer complete. 706 bytes transmitted.
127.0.0.1:2503 <== QUIT
127.0.0.1:2503 ==> 221 Goodbye.
[anonymous]@127.0.0.1:2503 Disconnected.
"""


import asyncore
import asynchat
import socket
import os
import sys
import traceback
import errno
import time
import glob
import tempfile
import warnings
import random
import stat
import heapq
import optparse
from tarfile import filemode as _filemode

try:
    import pwd
    import grp
except ImportError:
    pwd = grp = None

# http://code.google.com/p/pysendfile/
try:
    from sendfile import sendfile
except ImportError:
    sendfile = None

from pyftpdlib.lib.compat import (PY3, MAXSIZE, u, b, unicode, print_, getcwdu,
                                  xrange, next, callable)


__all__ = ['proto_cmds', 'Error', 'log', 'logline', 'logerror', 'DummyAuthorizer',
           'AuthorizerError', 'FTPHandler', 'FTPServer', 'PassiveDTP',
           'ActiveDTP', 'DTPHandler', 'ThrottledDTPHandler', 'FileProducer',
           'BufferedIteratorProducer', 'AbstractedFS', 'CallLater', 'CallEvery']


__pname__   = 'Python FTP server library (pyftpdlib)'
__ver__     = '1.0.0'
__date__    = 'XXXX-XX-XX'
__author__  = "Giampaolo Rodola' <g.rodola@gmail.com>"
__web__     = 'http://code.google.com/p/pyftpdlib/'


_DISCONNECTED = frozenset((errno.ECONNRESET, errno.ENOTCONN, errno.ESHUTDOWN,
                           errno.ECONNABORTED, errno.EPIPE, errno.EBADF))

proto_cmds = {
    'ABOR' : dict(perm=None, auth=True, arg=False,
                  help='Syntax: ABOR (abort transfer).'),
    'ALLO' : dict(perm=None, auth=True, arg=True,
                  help='Syntax: ALLO <SP> bytes (noop; allocate storage).'),
    'APPE' : dict(perm='a', auth=True, arg=True,
                  help='Syntax: APPE <SP> file-name (append data to file).'),
    'CDUP' : dict(perm='e', auth=True, arg=False,
                  help='Syntax: CDUP (go to parent directory).'),
    'CWD'  : dict(perm='e', auth=True, arg=None,
                  help='Syntax: CWD [<SP> dir-name] (change working directory).'),
    'DELE' : dict(perm='d', auth=True, arg=True,
                  help='Syntax: DELE <SP> file-name (delete file).'),
    'EPRT' : dict(perm=None, auth=True, arg=True,
                  help='Syntax: EPRT <SP> |proto|ip|port| (extended active mode).'),
    'EPSV' : dict(perm=None, auth=True, arg=None,
                  help='Syntax: EPSV [<SP> proto/"ALL"] (extended passive mode).'),
    'FEAT' : dict(perm=None, auth=False, arg=False,
                  help='Syntax: FEAT (list all new features supported).'),
    'HELP' : dict(perm=None, auth=False, arg=None,
                  help='Syntax: HELP [<SP> cmd] (show help).'),
    'LIST' : dict(perm='l', auth=True, arg=None,
                  help='Syntax: LIST [<SP> path] (list files).'),
    'MDTM' : dict(perm='l', auth=True, arg=True,
                  help='Syntax: MDTM [<SP> path] (file last modification time).'),
    'MLSD' : dict(perm='l', auth=True, arg=None,
                  help='Syntax: MLSD [<SP> path] (list directory).'),
    'MLST' : dict(perm='l', auth=True, arg=None,
                  help='Syntax: MLST [<SP> path] (show information about path).'),
    'MODE' : dict(perm=None, auth=True, arg=True,
                  help='Syntax: MODE <SP> mode (noop; set data transfer mode).'),
    'MKD'  : dict(perm='m', auth=True, arg=True,
                  help='Syntax: MKD <SP> path (create directory).'),
    'NLST' : dict(perm='l', auth=True, arg=None,
                  help='Syntax: NLST [<SP> path] (list path in a compact form).'),
    'NOOP' : dict(perm=None, auth=False, arg=False,
                  help='Syntax: NOOP (just do nothing).'),
    'OPTS' : dict(perm=None, auth=True, arg=True,
                  help='Syntax: OPTS <SP> cmd [<SP> option] (set option for command).'),
    'PASS' : dict(perm=None, auth=False, arg=True,
                  help='Syntax: PASS <SP> password (set user password).'),
    'PASV' : dict(perm=None, auth=True, arg=False,
                  help='Syntax: PASV (open passive data connection).'),
    'PORT' : dict(perm=None, auth=True, arg=True,
                  help='Syntax: PORT <sp> h1,h2,h3,h4,p1,p2 (open active data connection).'),
    'PWD'  : dict(perm=None, auth=True, arg=False,
                  help='Syntax: PWD (get current working directory).'),
    'QUIT' : dict(perm=None, auth=False, arg=False,
                  help='Syntax: QUIT (quit current session).'),
    'REIN' : dict(perm=None, auth=True, arg=False,
                  help='Syntax: REIN (flush account).'),
    'REST' : dict(perm=None, auth=True, arg=True,
                  help='Syntax: REST <SP> offset (set file offset).'),
    'RETR' : dict(perm='r', auth=True, arg=True,
                  help='Syntax: RETR <SP> file-name (retrieve a file).'),
    'RMD'  : dict(perm='d', auth=True, arg=True,
                  help='Syntax: RMD <SP> dir-name (remove directory).'),
    'RNFR' : dict(perm='f', auth=True, arg=True,
                  help='Syntax: RNFR <SP> file-name (rename (source name)).'),
    'RNTO' : dict(perm='f', auth=True, arg=True,
                  help='Syntax: RNTO <SP> file-name (rename (destination name)).'),
    'SITE' : dict(perm=None, auth=False, arg=True,
                  help='Syntax: SITE <SP> site-command (execute SITE command).'),
    'SITE HELP' : dict(perm=None, auth=False, arg=None,
                       help='Syntax: SITE HELP [<SP> site-command] (show SITE command help).'),
    'SITE CHMOD': dict(perm='M', auth=True, arg=True,
                       help='Syntax: SITE CHMOD <SP> mode path (change file mode).'),
    'SIZE' : dict(perm='l', auth=True, arg=True,
                  help='Syntax: SIZE <SP> file-name (get file size).'),
    'STAT' : dict(perm='l', auth=False, arg=None,
                  help='Syntax: STAT [<SP> path name] (server stats [list files]).'),
    'STOR' : dict(perm='w', auth=True, arg=True,
                  help='Syntax: STOR <SP> file-name (store a file).'),
    'STOU' : dict(perm='w', auth=True, arg=None,
                  help='Syntax: STOU [<SP> file-name] (store a file with a unique name).'),
    'STRU' : dict(perm=None, auth=True, arg=True,
                  help='Syntax: STRU <SP> type (noop; set file structure).'),
    'SYST' : dict(perm=None, auth=False, arg=False,
                  help='Syntax: SYST (get operating system type).'),
    'TYPE' : dict(perm=None, auth=True, arg=True,
                  help='Syntax: TYPE <SP> [A | I] (set transfer type).'),
    'USER' : dict(perm=None, auth=False, arg=True,
                  help='Syntax: USER <SP> user-name (set username).'),
    'XCUP' : dict(perm='e', auth=True, arg=False,
                  help='Syntax: XCUP (obsolete; go to parent directory).'),
    'XCWD' : dict(perm='e', auth=True, arg=None,
                  help='Syntax: XCWD [<SP> dir-name] (obsolete; change directory).'),
    'XMKD' : dict(perm='m', auth=True, arg=True,
                  help='Syntax: XMKD <SP> dir-name (obsolete; create directory).'),
    'XPWD' : dict(perm=None, auth=True, arg=False,
                  help='Syntax: XPWD (obsolete; get current dir).'),
    'XRMD' : dict(perm='d', auth=True, arg=True,
                  help='Syntax: XRMD <SP> dir-name (obsolete; remove directory).'),
    }

if not hasattr(os, 'chmod'):
    del proto_cmds['SITE CHMOD']

def _strerror(err):
    if isinstance(err, EnvironmentError):
        try:
            return os.strerror(err.errno)
        except AttributeError:
            # not available on PythonCE
            if not hasattr(os, 'strerror'):
                return err.strerror
            raise
    else:
        return str(err)


class _Scheduler(object):
    """Run the scheduled functions due to expire soonest (if any)."""

    def __init__(self):
        # the heap used for the scheduled tasks
        self._tasks = []
        self._cancellations = 0

    def __call__(self):
        now = time.time()
        calls = []
        while self._tasks:
            if now < self._tasks[0].timeout:
                break
            call = heapq.heappop(self._tasks)
            if not call.cancelled:
                calls.append(call)
            else:
                self._cancellations -= 1

        for call in calls:
            if call._repush:
                heapq.heappush(self._tasks, call)
                call._repush = False
                continue
            try:
                call.call()
            except (KeyboardInterrupt, SystemExit, asyncore.ExitNow):
                raise
            except:
                logerror(traceback.format_exc())

        # remove cancelled tasks and re-heapify the queue if the
        # number of cancelled tasks is more than the half of the
        # entire queue
        if self._cancellations > 512 \
          and self._cancellations > (len(self._tasks) >> 1):
            self._cancellations = 0
            self._tasks = [x for x in self._tasks if not x.cancelled]
            self.reheapify()

    def register(self, what):
        heapq.heappush(self._tasks, what)

    def unregister(self, what):
        self._cancellations += 1

    def reheapify(self):
        heapq.heapify(self._tasks)


_scheduler = _Scheduler()

# dirty hack to support property.setter on python < 2.6
if not hasattr(property, "setter"):
    class property(property):
        def setter(self, value):
            cls_ns = sys._getframe(1).f_locals
            for k, v in cls_ns.iteritems():
                if v == self:
                    name = k
                    break
            cls_ns[name] = property(self.fget, value, self.fdel, self.__doc__)
            return cls_ns[name]

_months_map = {1:'Jan', 2:'Feb', 3:'Mar', 4:'Apr', 5:'May', 6:'Jun', 7:'Jul',
               8:'Aug', 9:'Sep', 10:'Oct', 11:'Nov', 12:'Dec'}


class CallLater(object):
    """Calls a function at a later time.

    It can be used to asynchronously schedule a call within the polling
    loop without blocking it. The instance returned is an object that
    can be used to cancel or reschedule the call.
    """
    __slots__ = ('_delay', '_target', '_args', '_kwargs', '_errback',
                 '_repush', 'timeout', 'cancelled')

    def __init__(self, seconds, target, *args, **kwargs):
        """
         - (int) seconds: the number of seconds to wait
         - (obj) target: the callable object to call later
         - args: the arguments to call it with
         - kwargs: the keyword arguments to call it with; a special
           '_errback' parameter can be passed: it is a callable
           called in case target function raises an exception.
        """
        assert callable(target), "%s is not callable" % target
        assert MAXSIZE >= seconds >= 0, "%s is not greater than or equal " \
                                        "to 0 seconds" % seconds
        self._delay = seconds
        self._target = target
        self._args = args
        self._kwargs = kwargs
        self._errback = kwargs.pop('_errback', None)
        self._repush = False
        # seconds from the epoch at which to call the function
        if not seconds:
            self.timeout = 0
        else:
            self.timeout = time.time() + self._delay
        self.cancelled = False
        _scheduler.register(self)

    def __lt__(self, other):
        return self.timeout < other.timeout

    def __le__(self, other):
        return self.timeout <= other.timeout

    def _post_call(self, exc):
        if not self.cancelled:
            self.cancel()

    def call(self):
        """Call this scheduled function."""
        assert not self.cancelled, "Already cancelled"
        exc = None
        try:
            try:
                self._target(*self._args, **self._kwargs)
            except (KeyboardInterrupt, SystemExit, asyncore.ExitNow):
                raise
            except Exception:
                exc = sys.exc_info()[1]
                if self._errback is not None:
                    self._errback()
                else:
                    raise
        finally:
            self._post_call(exc)

    def reset(self):
        """Reschedule this call resetting the current countdown."""
        assert not self.cancelled, "Already cancelled"
        self.timeout = time.time() + self._delay
        self._repush = True

    def delay(self, seconds):
        """Reschedule this call for a later time."""
        assert not self.cancelled, "Already cancelled."
        assert MAXSIZE >= seconds >= 0, "%s is not greater than or equal " \
                                        "to 0 seconds" % seconds
        self._delay = seconds
        newtime = time.time() + self._delay
        if newtime > self.timeout:
            self.timeout = newtime
            self._repush = True
        else:
            # XXX - slow, can be improved
            self.timeout = newtime
            _scheduler.reheapify()

    def cancel(self):
        """Unschedule this call."""
        assert not self.cancelled, "Already cancelled"
        self.cancelled = True
        del self._target, self._args, self._kwargs, self._errback
        _scheduler.unregister(self)


class CallEvery(CallLater):
    """Calls a function every x seconds.
    It accepts the same arguments as CallLater and shares the same API.
    """

    def _post_call(self, exc):
        if not self.cancelled:
            if exc:
                self.cancel()
            else:
                self.timeout = time.time() + self._delay
                _scheduler.register(self)


# --- library defined exceptions

class Error(Exception):
    """Base class for module exceptions."""

class AuthorizerError(Error):
    """Base class for authorizer exceptions."""

class FilesystemError(Error):
    """Custom class for filesystem-related exceptions.
    You can raise this from an AbstractedFS subclass in order to
    send a customized error string to the client.
    """

class _FileReadWriteError(OSError):
    """Exception raised when reading or writing a file during a transfer."""


# --- loggers

def log(msg):
    """Log messages intended for the end user."""
    print_(msg)

def logline(msg):
    """Log commands and responses passing through the command channel."""
    print_(msg)

def logerror(msg):
    """Log traceback outputs occurring in case of errors."""
    sys.stderr.write(str(msg) + '\n')
    sys.stderr.flush()

# Hack for Windows console which is not able to print all unicode strings.
# http://bugs.python.org/issue1602
# http://stackoverflow.com/questions/5419/
if os.name in ('nt', 'ce'):
    def _safeprint(s):
        try:
            print_(s)
        except UnicodeEncodeError:
            if PY3:
                print_(s.encode('utf8').decode(sys.stdout.encoding))
            else:
                print_(s.encode('utf8'))
    log = logline = _safeprint


# --- authorizers

class DummyAuthorizer(object):
    """Basic "dummy" authorizer class, suitable for subclassing to
    create your own custom authorizers.

    An "authorizer" is a class handling authentications and permissions
    of the FTP server.  It is used inside FTPHandler class for verifying
    user's password, getting users home directory, checking user
    permissions when a file read/write event occurs and changing user
    before accessing the filesystem.

    DummyAuthorizer is the base authorizer, providing a platform
    independent interface for managing "virtual" FTP users. System
    dependent authorizers can by written by subclassing this base
    class and overriding appropriate methods as necessary.
    """

    read_perms = "elr"
    write_perms = "adfmwM"

    def __init__(self):
        self.user_table = {}

    def add_user(self, username, password, homedir, perm='elr',
                    msg_login="Login successful.", msg_quit="Goodbye."):
        """Add a user to the virtual users table.

        AuthorizerError exceptions raised on error conditions such as
        invalid permissions, missing home directory or duplicate usernames.

        Optional perm argument is a string referencing the user's
        permissions explained below:

        Read permissions:
         - "e" = change directory (CWD command)
         - "l" = list files (LIST, NLST, STAT, MLSD, MLST, SIZE, MDTM commands)
         - "r" = retrieve file from the server (RETR command)

        Write permissions:
         - "a" = append data to an existing file (APPE command)
         - "d" = delete file or directory (DELE, RMD commands)
         - "f" = rename file or directory (RNFR, RNTO commands)
         - "m" = create directory (MKD command)
         - "w" = store a file to the server (STOR, STOU commands)
         - "M" = change file mode (SITE CHMOD command)

        Optional msg_login and msg_quit arguments can be specified to
        provide customized response strings when user log-in and quit.
        """
        if self.has_user(username):
            raise ValueError('user %r already exists' % username)
        if not isinstance(homedir, unicode):
            homedir = homedir.decode('utf8')
        if not os.path.isdir(homedir):
            raise ValueError('no such directory: %r' % homedir)
        homedir = os.path.realpath(homedir)
        self._check_permissions(username, perm)
        dic = {'pwd': str(password),
               'home': homedir,
               'perm': perm,
               'operms': {},
               'msg_login': str(msg_login),
               'msg_quit': str(msg_quit)
               }
        self.user_table[username] = dic

    def add_anonymous(self, homedir, **kwargs):
        """Add an anonymous user to the virtual users table.

        AuthorizerError exception raised on error conditions such as
        invalid permissions, missing home directory, or duplicate
        anonymous users.

        The keyword arguments in kwargs are the same expected by
        add_user method: "perm", "msg_login" and "msg_quit".

        The optional "perm" keyword argument is a string defaulting to
        "elr" referencing "read-only" anonymous user's permissions.

        Using write permission values ("adfmwM") results in a
        RuntimeWarning.
        """
        DummyAuthorizer.add_user(self, 'anonymous', '', homedir, **kwargs)

    def remove_user(self, username):
        """Remove a user from the virtual users table."""
        del self.user_table[username]

    def override_perm(self, username, directory, perm, recursive=False):
        """Override permissions for a given directory."""
        self._check_permissions(username, perm)
        if not os.path.isdir(directory):
            raise ValueError('no such directory: %r' % directory)
        directory = os.path.normcase(os.path.realpath(directory))
        home = os.path.normcase(self.get_home_dir(username))
        if directory == home:
            raise ValueError("can't override home directory permissions")
        if not self._issubpath(directory, home):
            raise ValueError("path escapes user home directory")
        self.user_table[username]['operms'][directory] = perm, recursive

    def validate_authentication(self, username, password):
        """Return True if the supplied username and password match the
        stored credentials."""
        if not self.has_user(username):
            return False
        if username == 'anonymous':
            return True
        return self.user_table[username]['pwd'] == password

    def impersonate_user(self, username, password):
        """Impersonate another user (noop).

        It is always called before accessing the filesystem.
        By default it does nothing.  The subclass overriding this
        method is expected to provide a mechanism to change the
        current user.
        """

    def terminate_impersonation(self, username):
        """Terminate impersonation (noop).

        It is always called after having accessed the filesystem.
        By default it does nothing.  The subclass overriding this
        method is expected to provide a mechanism to switch back
        to the original user.
        """

    def has_user(self, username):
        """Whether the username exists in the virtual users table."""
        return username in self.user_table

    def has_perm(self, username, perm, path=None):
        """Whether the user has permission over path (an absolute
        pathname of a file or a directory).

        Expected perm argument is one of the following letters:
        "elradfmwM".
        """
        if path is None:
            return perm in self.user_table[username]['perm']

        path = os.path.normcase(path)
        for dir in self.user_table[username]['operms'].keys():
            operm, recursive = self.user_table[username]['operms'][dir]
            if self._issubpath(path, dir):
                if recursive:
                    return perm in operm
                if (path == dir) or (os.path.dirname(path) == dir \
                and not os.path.isdir(path)):
                    return perm in operm

        return perm in self.user_table[username]['perm']

    def get_perms(self, username):
        """Return current user permissions."""
        return self.user_table[username]['perm']

    def get_home_dir(self, username):
        """Return the user's home directory."""
        return self.user_table[username]['home']

    def get_msg_login(self, username):
        """Return the user's login message."""
        return self.user_table[username]['msg_login']

    def get_msg_quit(self, username):
        """Return the user's quitting message."""
        return self.user_table[username]['msg_quit']

    def _check_permissions(self, username, perm):
        warned = 0
        for p in perm:
            if p not in self.read_perms + self.write_perms:
                raise ValueError('no such permission %r' % p)
            if (username == 'anonymous') and (p in self.write_perms) and not warned:
                warnings.warn("write permissions assigned to anonymous user.",
                              RuntimeWarning)
                warned = 1

    def _issubpath(self, a, b):
        """Return True if a is a sub-path of b or if the paths are equal."""
        p1 = a.rstrip(os.sep).split(os.sep)
        p2 = b.rstrip(os.sep).split(os.sep)
        return p1[:len(p2)] == p2



# --- DTP classes

class PassiveDTP(asyncore.dispatcher):
    """This class is an asyncore.dispatcher subclass. It creates a
    socket listening on a local port, dispatching the resultant
    connection to DTPHandler.

     - (int) timeout: the timeout for a remote client to establish
       connection with the listening socket. Defaults to 30 seconds.
    """
    timeout = 30

    def __init__(self, cmd_channel, extmode=False):
        """Initialize the passive data server.

         - (instance) cmd_channel: the command channel class instance.
         - (bool) extmode: wheter use extended passive mode response type.
        """
        self.cmd_channel = cmd_channel
        self.log = cmd_channel.log
        self.log_exception = cmd_channel.log_exception
        self._closed = False
        asyncore.dispatcher.__init__(self)
        if self.timeout:
            self._idler = CallLater(self.timeout, self.handle_timeout,
                                    _errback=self.handle_error)
        else:
            self._idler = None

        local_ip = self.cmd_channel.socket.getsockname()[0]
        if local_ip in self.cmd_channel.masquerade_address_map:
            masqueraded_ip = self.cmd_channel.masquerade_address_map[local_ip]
        elif self.cmd_channel.masquerade_address:
            masqueraded_ip = self.cmd_channel.masquerade_address
        else:
            masqueraded_ip = None

        self.create_socket(self.cmd_channel._af, socket.SOCK_STREAM)

        if self.cmd_channel.passive_ports is None:
            # By using 0 as port number value we let kernel choose a
            # free unprivileged random port.
            self.bind((local_ip, 0))
        else:
            ports = list(self.cmd_channel.passive_ports)
            while ports:
                port = ports.pop(random.randint(0, len(ports) -1))
                self.set_reuse_addr()
                try:
                    self.bind((local_ip, port))
                except socket.error:
                    err = sys.exc_info()[1]
                    if err.args[0] == errno.EADDRINUSE:  # port already in use
                        if ports:
                            continue
                        # If cannot use one of the ports in the configured
                        # range we'll use a kernel-assigned port, and log
                        # a message reporting the issue.
                        # By using 0 as port number value we let kernel
                        # choose a free unprivileged random port.
                        else:
                            self.bind((local_ip, 0))
                            self.log(
                                "Can't find a valid passive port in the "
                                "configured range. A random kernel-assigned "
                                "port will be used."
                                )
                    else:
                        raise
                else:
                    break
        self.listen(5)

        port = self.socket.getsockname()[1]
        if not extmode:
            ip = masqueraded_ip or local_ip
            if ip.startswith('::ffff:'):
                # In this scenario, the server has an IPv6 socket, but
                # the remote client is using IPv4 and its address is
                # represented as an IPv4-mapped IPv6 address which
                # looks like this ::ffff:151.12.5.65, see:
                # http://en.wikipedia.org/wiki/IPv6#IPv4-mapped_addresses
                # http://tools.ietf.org/html/rfc3493.html#section-3.7
                # We truncate the first bytes to make it look like a
                # common IPv4 address.
                ip = ip[7:]
            # The format of 227 response in not standardized.
            # This is the most expected:
            self.cmd_channel.respond('227 Entering passive mode (%s,%d,%d).' % (
                                ip.replace('.', ','), port // 256, port % 256))
        else:
            self.cmd_channel.respond('229 Entering extended passive mode '
                                     '(|||%d|).' % port)

    def set_reuse_addr(self):
        # overridden for convenience; avoid to reuse address on Windows
        if (os.name in ('nt', 'ce')) or (sys.platform == 'cygwin'):
            return
        asyncore.dispatcher.set_reuse_addr(self)

    # --- connection / overridden

    def handle_accept(self):
        """Called when remote client initiates a connection."""
        if not self.cmd_channel.connected:
            return self.close()
        try:
            sock, addr = self.accept()
        except TypeError:
            # sometimes accept() might return None (see issue 91)
            return
        except socket.error:
            err = sys.exc_info()[1]
            # ECONNABORTED might be thrown on *BSD (see issue 105)
            if err.args[0] != errno.ECONNABORTED:
                self.log_exception(self)
            return
        else:
            # sometimes addr == None instead of (ip, port) (see issue 104)
            if addr == None:
                return

        # Check the origin of data connection.  If not expressively
        # configured we drop the incoming data connection if remote
        # IP address does not match the client's IP address.
        if self.cmd_channel.remote_ip != addr[0]:
            if not self.cmd_channel.permit_foreign_addresses:
                try:
                    sock.close()
                except socket.error:
                    pass
                msg = 'Rejected data connection from foreign address %s:%s.' \
                        %(addr[0], addr[1])
                self.cmd_channel.respond("425 %s" % msg)
                self.log(msg)
                # do not close listening socket: it couldn't be client's blame
                return
            else:
                # site-to-site FTP allowed
                msg = 'Established data connection with foreign address %s:%s.'\
                        % (addr[0], addr[1])
                self.log(msg)
        # Immediately close the current channel (we accept only one
        # connection at time) and avoid running out of max connections
        # limit.
        self.close()
        # delegate such connection to DTP handler
        if self.cmd_channel.connected:
            handler = self.cmd_channel.dtp_handler(sock, self.cmd_channel)
            if handler.connected:
                self.cmd_channel.data_channel = handler
                self.cmd_channel._on_dtp_connection()

    def handle_timeout(self):
        if self.cmd_channel.connected:
            self.cmd_channel.respond("421 Passive data channel timed out.")
        self.close()

    def writable(self):
        return 0

    def handle_error(self):
        """Called to handle any uncaught exceptions."""
        try:
            raise
        except (KeyboardInterrupt, SystemExit, asyncore.ExitNow):
            raise
        except:
            logerror(traceback.format_exc())
        self.close()

    def close(self):
        if not self._closed:
            self._closed = True
            asyncore.dispatcher.close(self)
            if self._idler is not None and not self._idler.cancelled:
                self._idler.cancel()


class ActiveDTP(asyncore.dispatcher):
    """This class is an asyncore.disptacher subclass. It creates a
    socket resulting from the connection to a remote user-port,
    dispatching it to DTPHandler.

     - (int) timeout: the timeout for us to establish connection with
       the client's listening data socket.
    """
    timeout = 30

    def __init__(self, ip, port, cmd_channel):
        """Initialize the active data channel attemping to connect
        to remote data socket.

         - (str) ip: the remote IP address.
         - (int) port: the remote port.
         - (instance) cmd_channel: the command channel class instance.
        """
        self.cmd_channel = cmd_channel
        self.log = cmd_channel.log
        self.log_exception = cmd_channel.log_exception
        self._closed = True
        asyncore.dispatcher.__init__(self)
        if self.timeout:
            self._idler = CallLater(self.timeout, self.handle_timeout,
                                    _errback=self.handle_error)
        else:
            self._idler = None
        if ip.count('.') == 4:
            self._cmd = "PORT"
            self._normalized_addr = "%s:%s" % (ip, port)
        else:
            self._cmd = "EPRT"
            self._normalized_addr = "[%s]:%s" % (ip, port)

        self.create_socket(self.cmd_channel._af, socket.SOCK_STREAM)
        # Have the active connection come from the same IP address
        # as the command channel, see:
        # http://code.google.com/p/pyftpdlib/issues/detail?id=123
        source_ip = self.cmd_channel.socket.getsockname()[0]
        self.bind((source_ip, 0))
        try:
            self.connect((ip, port))
        except (socket.gaierror, socket.error):
            self.handle_expt()

    # overridden to prevent unhandled read/write event messages to
    # be printed by asyncore on Python < 2.6

    def handle_write(self):
        pass

    def handle_read(self):
        pass

    def handle_connect(self):
        """Called when connection is established."""
        if self._idler is not None and not self._idler.cancelled:
            self._idler.cancel()
        if not self.cmd_channel.connected:
            return self.close()
        # fix for asyncore on python < 2.6, meaning we aren't
        # actually connected.
        # test_active_conn_error tests this condition
        err = self.socket.getsockopt(socket.SOL_SOCKET, socket.SO_ERROR)
        if err != 0:
            raise socket.error(err)
        #
        msg = 'Active data connection established.'
        self.cmd_channel.respond('200 ' + msg)
        self.cmd_channel.log_cmd(self._cmd, self._normalized_addr, 200, msg)
        #
        if not self.cmd_channel.connected:
            return self.close()
        # delegate such connection to DTP handler
        handler = self.cmd_channel.dtp_handler(self.socket, self.cmd_channel)
        self.cmd_channel.data_channel = handler
        self.cmd_channel._on_dtp_connection()
        # Can't close right now as the handler would have the socket
        # object disconnected.  This class will be "closed" once the
        # data transfer is completed or the client disconnects.
        #self.close()

    def handle_timeout(self):
        if self.cmd_channel.connected:
            msg = "Active data channel timed out."
            self.cmd_channel.respond("421 " +  msg)
            self.cmd_channel.log_cmd(self._cmd, self._normalized_addr, 421, msg)
        self.close()

    def handle_expt(self):
        if self.cmd_channel.connected:
            msg = "Can't connect to specified address."
            self.cmd_channel.respond("425 " + msg)
            self.cmd_channel.log_cmd(self._cmd, self._normalized_addr, 425, msg)
        self.close()

    def handle_error(self):
        """Called to handle any uncaught exceptions."""
        try:
            raise
        except (KeyboardInterrupt, SystemExit, asyncore.ExitNow):
            raise
        except (socket.gaierror, socket.error):
            pass
        except:
            self.log_exception(self)
        self.handle_expt()

    def close(self):
        if not self._closed:
            self._closed = True
            asyncore.dispatcher.close(self)
            if self._idler is not None and not self._idler.cancelled:
                self._idler.cancel()


class DTPHandler(asynchat.async_chat):
    """Class handling server-data-transfer-process (server-DTP, see
    RFC-959) managing data-transfer operations involving sending
    and receiving data.

    Class attributes:

     - (int) timeout: the timeout which roughly is the maximum time we
       permit data transfers to stall for with no progress. If the
       timeout triggers, the remote client will be kicked off
       (defaults 300).

     - (int) ac_in_buffer_size: incoming data buffer size (defaults 65536)

     - (int) ac_out_buffer_size: outgoing data buffer size (defaults 65536)
    """

    timeout = 300
    ac_in_buffer_size = 65536
    ac_out_buffer_size = 65536

    def __init__(self, sock_obj, cmd_channel):
        """Initialize the command channel.

         - (instance) sock_obj: the socket object instance of the newly
            established connection.
         - (instance) cmd_channel: the command channel class instance.
        """
        self.cmd_channel = cmd_channel
        self.file_obj = None
        self.receive = False
        self.transfer_finished = False
        self.tot_bytes_sent = 0
        self.tot_bytes_received = 0
        self.cmd = None
        self.log = cmd_channel.log
        self.log_exception = cmd_channel.log_exception
        self._data_wrapper = lambda x: x
        self._lastdata = 0
        self._closed = False
        self._had_cr = False
        self._start_time = time.time()
        self._resp = None
        self._offset = None
        self._filefd = None
        if self.timeout:
            self._idler = CallEvery(self.timeout, self.handle_timeout,
                                    _errback=self.handle_error)
        else:
            self._idler = None
        try:
            asynchat.async_chat.__init__(self, sock_obj)
        except socket.error:
            err = sys.exc_info()[1]
            # if we get an exception here we want the dispatcher
            # instance to set socket attribute before closing, see:
            # http://code.google.com/p/pyftpdlib/issues/detail?id=188
            asynchat.async_chat.__init__(self, socket.socket())
            # http://code.google.com/p/pyftpdlib/issues/detail?id=143
            self.close()
            if err.args[0] == errno.EINVAL:
                return
            self.handle_error()
            return
        # remove this instance from asyncore socket map
        if not self.connected:
            self.close()

    def _use_sendfile(self, producer):
        return self.cmd_channel.use_sendfile \
           and isinstance(producer, FileProducer) \
           and producer.type == 'i'

    def push_with_producer(self, producer):
        if self._use_sendfile(producer):
            self._offset = producer.file.tell()
            self._filefd = self.file_obj.fileno()
            self.initiate_sendfile()
            self.initiate_send = self.initiate_sendfile
        else:
            asynchat.async_chat.push_with_producer(self, producer)

    def initiate_sendfile(self):
        """A wrapper around sendfile."""
        try:
            sent = sendfile(self._fileno, self._filefd, self._offset,
                            self.ac_out_buffer_size)
        except OSError:
            err = sys.exc_info()[1]
            if err.errno in (errno.EAGAIN, errno.EWOULDBLOCK, errno.EBUSY):
                return
            elif err.errno in _DISCONNECTED:
                self.handle_close()
            else:
                raise
        else:
            if sent == 0:
                # this signals the channel that the transfer is completed
                self.discard_buffers()
                self.handle_close()
            else:
                self._offset += sent
                self.tot_bytes_sent += sent

    # --- utility methods

    def _posix_ascii_data_wrapper(self, chunk):
        """The data wrapper used for receiving data in ASCII mode on
        systems using a single line terminator, handling those cases
        where CRLF ('\r\n') gets delivered in two chunks.
        """
        if self._had_cr:
            chunk = b('\r') + chunk

        if chunk.endswith(b('\r')):
            self._had_cr = True
            chunk = chunk[:-1]
        else:
            self._had_cr = False

        return chunk.replace(b('\r\n'), b(os.linesep))

    def enable_receiving(self, type, cmd):
        """Enable receiving of data over the channel. Depending on the
        TYPE currently in use it creates an appropriate wrapper for the
        incoming data.

         - (str) type: current transfer type, 'a' (ASCII) or 'i' (binary).
        """
        self.cmd = cmd
        if type == 'a':
            if os.linesep == '\r\n':
                self._data_wrapper = lambda x: x
            else:
                self._data_wrapper = self._posix_ascii_data_wrapper
        elif type == 'i':
            self._data_wrapper = lambda x: x
        else:
            raise TypeError("unsupported type")
        self.receive = True

    def get_transmitted_bytes(self):
        "Return the number of transmitted bytes."
        return self.tot_bytes_sent + self.tot_bytes_received

    def get_elapsed_time(self):
        "Return the transfer elapsed time in seconds."
        return time.time() - self._start_time

    def transfer_in_progress(self):
        "Return True if a transfer is in progress, else False."
        return self.get_transmitted_bytes() != 0

    # --- connection

    def send(self, data):
        result = asyncore.dispatcher.send(self, data)
        self.tot_bytes_sent += result
        return result

    def refill_buffer (self):
        """Overridden as a fix around http://bugs.python.org/issue1740572
        (when the producer is consumed, close() was called instead of
        handle_close()).
        """
        while 1:
            if len(self.producer_fifo):
                p = self.producer_fifo.first()
                # a 'None' in the producer fifo is a sentinel,
                # telling us to close the channel.
                if p is None:
                    if not self.ac_out_buffer:
                        self.producer_fifo.pop()
                        #self.close()
                        self.handle_close()
                    return
                elif isinstance(p, str):
                    self.producer_fifo.pop()
                    self.ac_out_buffer += p
                    return
                data = p.more()
                if data:
                    self.ac_out_buffer = self.ac_out_buffer + data
                    return
                else:
                    self.producer_fifo.pop()
            else:
                return

    def handle_read(self):
        """Called when there is data waiting to be read."""
        try:
            chunk = self.recv(self.ac_in_buffer_size)
        except socket.error:
            self.handle_error()
        else:
            self.tot_bytes_received += len(chunk)
            if not chunk:
                self.transfer_finished = True
                #self.close()  # <-- asyncore.recv() already do that...
                return
            try:
                self.file_obj.write(self._data_wrapper(chunk))
            except OSError:
                err = sys.exc_info()[1]
                raise _FileReadWriteError(err)

    def readable(self):
        """Predicate for inclusion in the readable for select()."""
        # we don't use asynchat's find terminator feature so we can
        # freely avoid to call the original implementation
        return self.receive

    def writable(self):
        """Predicate for inclusion in the writable for select()."""
        return not self.receive and asynchat.async_chat.writable(self)

    def handle_timeout(self):
        """Called cyclically to check if data trasfer is stalling with
        no progress in which case the client is kicked off.
        """
        if self.get_transmitted_bytes() > self._lastdata:
            self._lastdata = self.get_transmitted_bytes()
        else:
            msg = "Data connection timed out."
            self.log(msg)
            self._resp = "421 " + msg
            self.close()
            self.cmd_channel.close_when_done()

    def handle_expt(self):
        """Called on "exceptional" data events."""
        self.cmd_channel.respond("426 Connection error; transfer aborted.")
        self.close()

    def handle_error(self):
        """Called when an exception is raised and not otherwise handled."""
        try:
            raise
        except (KeyboardInterrupt, SystemExit, asyncore.ExitNow):
            raise
        except socket.error:
            err = sys.exc_info()[1]
            # fixes around various bugs:
            # - http://bugs.python.org/issue1736101
            # - http://code.google.com/p/pyftpdlib/issues/detail?id=104
            # - http://code.google.com/p/pyftpdlib/issues/detail?id=109
            if err.args[0] in _DISCONNECTED:
                self.handle_close()
                return
            else:
                self.log_exception(self)
                error = str(err.args[1])
        # an error could occur in case we fail reading / writing
        # from / to file (e.g. file system gets full)
        except _FileReadWriteError:
            err = sys.exc_info()[1]
            error = _strerror(err.args[0])
        except:
            # some other exception occurred;  we don't want to provide
            # confidential error messages
            self.log_exception(self)
            error = "Internal error"
        self._resp = "426 %s; transfer aborted." % error
        self.close()

    def handle_close(self):
        """Called when the socket is closed."""
        # If we used channel for receiving we assume that transfer is
        # finished when client closes the connection, if we used channel
        # for sending we have to check that all data has been sent
        # (responding with 226) or not (responding with 426).
        # In both cases handle_close() is automatically called by the
        # underlying asynchat module.
        if self.receive:
            self.transfer_finished = True
        else:
            self.transfer_finished = len(self.producer_fifo) == 0
        if self.transfer_finished:
            self._resp = "226 Transfer complete."
        else:
            tot_bytes = self.get_transmitted_bytes()
            self._resp = "426 Transfer aborted; %d bytes transmitted." % tot_bytes
        self.close()

    def close(self):
        """Close the data channel, first attempting to close any remaining
        file handles."""
        if not self._closed:
            self._closed = True
            # RFC-959 says we must close the connection before replying
            asyncore.dispatcher.close(self)
            if self._resp:
                self.cmd_channel.respond(self._resp)

            if self.file_obj is not None and not self.file_obj.closed:
                self.file_obj.close()
            if self._idler is not None and not self._idler.cancelled:
                self._idler.cancel()
            if self.file_obj is not None:
                filename = self.file_obj.name
                elapsed_time = round(self.get_elapsed_time(), 3)
                self.cmd_channel.log_transfer(cmd=self.cmd,
                                              filename=self.file_obj.name,
                                              receive=self.receive,
                                              completed=self.transfer_finished,
                                              elapsed=elapsed_time,
                                              bytes=self.get_transmitted_bytes())
                if self.transfer_finished:
                    if self.receive:
                        self.cmd_channel.on_file_received(filename)
                    else:
                        self.cmd_channel.on_file_sent(filename)
                else:
                    if self.receive:
                        self.cmd_channel.on_incomplete_file_received(filename)
                    else:
                        self.cmd_channel.on_incomplete_file_sent(filename)
            self.cmd_channel._on_dtp_close()


class ThrottledDTPHandler(DTPHandler):
    """A DTPHandler subclass which wraps sending and receiving in a data
    counter and temporarily "sleeps" the channel so that you burst to no
    more than x Kb/sec average.

     - (int) read_limit: the maximum number of bytes to read (receive)
       in one second (defaults to 0 == no limit).

     - (int) write_limit: the maximum number of bytes to write (send)
       in one second (defaults to 0 == no limit).

     - (bool) auto_sized_buffers: this option only applies when read
       and/or write limits are specified. When enabled it bumps down
       the data buffer sizes so that they are never greater than read
       and write limits which results in a less bursty and smoother
       throughput (default: True).
    """
    read_limit = 0
    write_limit = 0
    auto_sized_buffers = True

    def __init__(self, sock_obj, cmd_channel):
        super(ThrottledDTPHandler, self).__init__(sock_obj, cmd_channel)
        self._timenext = 0
        self._datacount = 0
        self.sleeping = False
        self._throttler = None

        if self.auto_sized_buffers:
            if self.read_limit:
                while self.ac_in_buffer_size > self.read_limit:
                    self.ac_in_buffer_size /= 2
            if self.write_limit:
                while self.ac_out_buffer_size > self.write_limit:
                    self.ac_out_buffer_size /= 2

    def _use_sendfile(self, producer):
        return False

    def readable(self):
        return not self.sleeping and super(ThrottledDTPHandler, self).readable()

    def writable(self):
        return not self.sleeping and super(ThrottledDTPHandler, self).writable()

    def recv(self, buffer_size):
        chunk = super(ThrottledDTPHandler, self).recv(buffer_size)
        if self.read_limit:
            self._throttle_bandwidth(len(chunk), self.read_limit)
        return chunk

    def send(self, data):
        num_sent = super(ThrottledDTPHandler, self).send(data)
        if self.write_limit:
            self._throttle_bandwidth(num_sent, self.write_limit)
        return num_sent

    def _throttle_bandwidth(self, len_chunk, max_speed):
        """A method which counts data transmitted so that you burst to
        no more than x Kb/sec average.
        """
        self._datacount += len_chunk
        if self._datacount >= max_speed:
            self._datacount = 0
            now = time.time()
            sleepfor = self._timenext - now
            if sleepfor > 0:
                # we've passed bandwidth limits
                def unsleep():
                    self.sleeping = False
                self.sleeping = True
                self._throttler = CallLater(sleepfor * 2, unsleep,
                                            _errback=self.handle_error)
            self._timenext = now + 1

    def close(self):
        if self._throttler is not None and not self._throttler.cancelled:
            self._throttler.cancel()
        super(ThrottledDTPHandler, self).close()


# --- producers


class FileProducer(object):
    """Producer wrapper for file[-like] objects."""

    buffer_size = 65536

    def __init__(self, file, type):
        """Initialize the producer with a data_wrapper appropriate to TYPE.

         - (file) file: the file[-like] object.
         - (str) type: the current TYPE, 'a' (ASCII) or 'i' (binary).
        """
        self.done = False
        self.file = file
        self.type = type
        if type == 'a':
            if os.linesep == '\r\n':
                self._data_wrapper = lambda x: x
            else:
                self._data_wrapper = lambda x: x.replace(b(os.linesep), b('\r\n'))
        elif type == 'i':
            self._data_wrapper = lambda x: x
        else:
            raise TypeError("unsupported type")

    def more(self):
        """Attempt a chunk of data of size self.buffer_size."""
        if self.done:
            return b('')
        try:
            data = self._data_wrapper(self.file.read(self.buffer_size))
        except OSError:
            err = sys.exc_info()[1]
            raise _FileReadWriteError(err)
        if not data:
            self.done = True
            if not self.file.closed:
                self.file.close()
        return data


class BufferedIteratorProducer(object):
    """Producer for iterator objects with buffer capabilities."""
    # how many times iterator.next() will be called before
    # returning some data
    loops = 20

    def __init__(self, iterator):
        self.iterator = iterator

    def more(self):
        """Attempt a chunk of data from iterator by calling
        its next() method different times.
        """
        buffer = []
        for x in xrange(self.loops):
            try:
                buffer.append(next(self.iterator))
            except StopIteration:
                break
        return b('').join(buffer)


# --- filesystem

class AbstractedFS(object):
    """A class used to interact with the file system, providing a
    cross-platform interface compatible with both Windows and
    UNIX style filesystems where all paths use "/" separator.

    AbstractedFS distinguishes between "real" filesystem paths and
    "virtual" ftp paths emulating a UNIX chroot jail where the user
    can not escape its home directory (example: real "/home/user"
    path will be seen as "/" by the client)

    It also provides some utility methods and wraps around all os.*
    calls involving operations against the filesystem like creating
    files or removing directories.

    FilesystemError exception can be raised from within any of
    the methods below in order to send a customized error string
    to the client.
    """

    def __init__(self, root, cmd_channel):
        """
         - (str) root: the user "real" home directory (e.g. '/home/user')
         - (instance) cmd_channel: the FTPHandler class instance
        """
        assert isinstance(root, unicode)
        # Set initial current working directory.
        # By default initial cwd is set to "/" to emulate a chroot jail.
        # If a different behavior is desired (e.g. initial cwd = root,
        # to reflect the real filesystem) users overriding this class
        # are responsible to set _cwd attribute as necessary.
        self._cwd = u('/')
        self._root = root
        self.cmd_channel = cmd_channel

    @property
    def root(self):
        """The user home directory."""
        return self._root

    @property
    def cwd(self):
        """The user current working directory."""
        return self._cwd

    @root.setter
    def root(self, path):
        assert isinstance(path, unicode), path
        self._root = path

    @cwd.setter
    def cwd(self, path):
        assert isinstance(path, unicode), path
        self._cwd = path

    # --- Pathname / conversion utilities

    def ftpnorm(self, ftppath):
        """Normalize a "virtual" ftp pathname (tipically the raw string
        coming from client) depending on the current working directory.

        Example (having "/foo" as current working directory):
        >>> ftpnorm('bar')
        '/foo/bar'

        Note: directory separators are system independent ("/").
        Pathname returned is always absolutized.
        """
        assert isinstance(ftppath, unicode), ftppath
        if os.path.isabs(ftppath):
            p = os.path.normpath(ftppath)
        else:
            p = os.path.normpath(os.path.join(self.cwd, ftppath))
        # normalize string in a standard web-path notation having '/'
        # as separator.
        p = p.replace("\\", "/")
        # os.path.normpath supports UNC paths (e.g. "//a/b/c") but we
        # don't need them.  In case we get an UNC path we collapse
        # redundant separators appearing at the beginning of the string
        while p[:2] == '//':
            p = p[1:]
        # Anti path traversal: don't trust user input, in the event
        # that self.cwd is not absolute, return "/" as a safety measure.
        # This is for extra protection, maybe not really necessary.
        if not os.path.isabs(p):
            p = u("/")
        return p

    def ftp2fs(self, ftppath):
        """Translate a "virtual" ftp pathname (tipically the raw string
        coming from client) into equivalent absolute "real" filesystem
        pathname.

        Example (having "/home/user" as root directory):
        >>> ftp2fs("foo")
        '/home/user/foo'

        Note: directory separators are system dependent.
        """
        assert isinstance(ftppath, unicode), ftppath
        # as far as I know, it should always be path traversal safe...
        if os.path.normpath(self.root) == os.sep:
            return os.path.normpath(self.ftpnorm(ftppath))
        else:
            p = self.ftpnorm(ftppath)[1:]
            return os.path.normpath(os.path.join(self.root, p))

    def fs2ftp(self, fspath):
        """Translate a "real" filesystem pathname into equivalent
        absolute "virtual" ftp pathname depending on the user's
        root directory.

        Example (having "/home/user" as root directory):
        >>> fs2ftp("/home/user/foo")
        '/foo'

        As for ftpnorm, directory separators are system independent
        ("/") and pathname returned is always absolutized.

        On invalid pathnames escaping from user's root directory
        (e.g. "/home" when root is "/home/user") always return "/".
        """
        assert isinstance(fspath, unicode), fspath
        if os.path.isabs(fspath):
            p = os.path.normpath(fspath)
        else:
            p = os.path.normpath(os.path.join(self.root, fspath))
        if not self.validpath(p):
            return u('/')
        p = p.replace(os.sep, "/")
        p = p[len(self.root):]
        if not p.startswith('/'):
            p = '/' + p
        return p

    def validpath(self, path):
        """Check whether the path belongs to user's home directory.
        Expected argument is a "real" filesystem pathname.

        If path is a symbolic link it is resolved to check its real
        destination.

        Pathnames escaping from user's root directory are considered
        not valid.
        """
        assert isinstance(path, unicode), path
        root = self.realpath(self.root)
        path = self.realpath(path)
        if not root.endswith(os.sep):
            root = root + os.sep
        if not path.endswith(os.sep):
            path = path + os.sep
        if path[0:len(root)] == root:
            return True
        return False

    # --- Wrapper methods around open() and tempfile.mkstemp

    def open(self, filename, mode):
        """Open a file returning its handler."""
        assert isinstance(filename, unicode), filename
        return open(filename, mode)

    def mkstemp(self, suffix='', prefix='', dir=None, mode='wb'):
        """A wrap around tempfile.mkstemp creating a file with a unique
        name.  Unlike mkstemp it returns an object with a file-like
        interface.
        """
        class FileWrapper:
            def __init__(self, fd, name):
                self.file = fd
                self.name = name
            def __getattr__(self, attr):
                return getattr(self.file, attr)

        text = not 'b' in mode
        # max number of tries to find out a unique file name
        tempfile.TMP_MAX = 50
        fd, name = tempfile.mkstemp(suffix, prefix, dir, text=text)
        file = os.fdopen(fd, mode)
        return FileWrapper(file, name)

    # --- Wrapper methods around os.* calls

    def chdir(self, path):
        """Change the current directory."""
        # note: process cwd will be reset by the caller
        assert isinstance(path, unicode), path
        os.chdir(path)
        self._cwd = self.fs2ftp(path)

    def mkdir(self, path):
        """Create the specified directory."""
        assert isinstance(path, unicode), path
        os.mkdir(path)

    def listdir(self, path):
        """List the content of a directory."""
        assert isinstance(path, unicode), path
        return os.listdir(path)

    def rmdir(self, path):
        """Remove the specified directory."""
        assert isinstance(path, unicode), path
        os.rmdir(path)

    def remove(self, path):
        """Remove the specified file."""
        assert isinstance(path, unicode), path
        os.remove(path)

    def rename(self, src, dst):
        """Rename the specified src file to the dst filename."""
        assert isinstance(src, unicode), src
        assert isinstance(dst, unicode), dst
        os.rename(src, dst)

    def chmod(self, path, mode):
        """Change file/directory mode."""
        assert isinstance(path, unicode), path
        if not hasattr(os, 'chmod'):
            raise NotImplementedError
        os.chmod(path, mode)

    def stat(self, path):
        """Perform a stat() system call on the given path."""
        assert isinstance(path, unicode), path
        return os.stat(path)

    def lstat(self, path):
        """Like stat but does not follow symbolic links."""
        assert isinstance(path, unicode), path
        return os.lstat(path)

    if not hasattr(os, 'lstat'):
        lstat = stat

    if hasattr(os, 'readlink'):
        def readlink(self, path):
            """Return a string representing the path to which a
            symbolic link points.
            """
            assert isinstance(path, unicode), path
            return os.readlink(path)

    # --- Wrapper methods around os.path.* calls

    def isfile(self, path):
        """Return True if path is a file."""
        assert isinstance(path, unicode), path
        return os.path.isfile(path)

    def islink(self, path):
        """Return True if path is a symbolic link."""
        assert isinstance(path, unicode), path
        return os.path.islink(path)

    def isdir(self, path):
        """Return True if path is a directory."""
        assert isinstance(path, unicode), path
        return os.path.isdir(path)

    def getsize(self, path):
        """Return the size of the specified file in bytes."""
        assert isinstance(path, unicode), path
        return os.path.getsize(path)

    def getmtime(self, path):
        """Return the last modified time as a number of seconds since
        the epoch."""
        assert isinstance(path, unicode), path
        return os.path.getmtime(path)

    def realpath(self, path):
        """Return the canonical version of path eliminating any
        symbolic links encountered in the path (if they are
        supported by the operating system).
        """
        assert isinstance(path, unicode), path
        return os.path.realpath(path)

    def lexists(self, path):
        """Return True if path refers to an existing path, including
        a broken or circular symbolic link.
        """
        assert isinstance(path, unicode), path
        return os.path.lexists(path)

    def get_user_by_uid(self, uid):
        """Return the username associated with user id.
        If this can't be determined return raw uid instead.
        On Windows just return "owner".
        """
        try:
            return pwd.getpwuid(uid).pw_name
        except KeyError:
            return uid

    def get_group_by_gid(self, gid):
        """Return the groupname associated with group id.
        If this can't be determined return raw gid instead.
        On Windows just return "group".
        """
        try:
            return grp.getgrgid(gid).gr_name
        except KeyError:
            return gid

    if pwd is None: get_user_by_uid = lambda x, y: "owner"
    if grp is None: get_group_by_gid = lambda x, y: "group"

    # --- Listing utilities

    def get_list_dir(self, path):
        """"Return an iterator object that yields a directory listing
        in a form suitable for LIST command.
        """
        assert isinstance(path, unicode), path
        if self.isdir(path):
            listing = self.listdir(path)
            listing.sort()
            return self.format_list(path, listing)
        # if path is a file or a symlink we return information about it
        else:
            basedir, filename = os.path.split(path)
            self.lstat(path)  # raise exc in case of problems
            return self.format_list(basedir, [filename])

    def format_list(self, basedir, listing, ignore_err=True):
        """Return an iterator object that yields the entries of given
        directory emulating the "/bin/ls -lA" UNIX command output.

         - (str) basedir: the absolute dirname.
         - (list) listing: the names of the entries in basedir
         - (bool) ignore_err: when False raise exception if os.lstat()
         call fails.

        On platforms which do not support the pwd and grp modules (such
        as Windows), ownership is printed as "owner" and "group" as a
        default, and number of hard links is always "1". On UNIX
        systems, the actual owner, group, and number of links are
        printed.

        This is how output appears to client:

        -rw-rw-rw-   1 owner   group    7045120 Sep 02  3:47 music.mp3
        drwxrwxrwx   1 owner   group          0 Aug 31 18:50 e-books
        -rw-rw-rw-   1 owner   group        380 Sep 02  3:40 module.py
        """
        assert isinstance(basedir, unicode), basedir
        if listing:
            assert isinstance(listing[0], unicode)
        if self.cmd_channel.use_gmt_times:
            timefunc = time.gmtime
        else:
            timefunc = time.localtime
        SIX_MONTHS = 180 * 24 * 60 * 60
        readlink = getattr(self, 'readlink', None)
        now = time.time()
        for basename in listing:
            file = os.path.join(basedir, basename)
            try:
                st = self.lstat(file)
            except (OSError, FilesystemError):
                if ignore_err:
                    continue
                raise
            perms = _filemode(st.st_mode)  # permissions
            nlinks = st.st_nlink  # number of links to inode
            if not nlinks:  # non-posix system, let's use a bogus value
                nlinks = 1
            size = st.st_size  # file size
            uname = self.get_user_by_uid(st.st_uid)
            gname = self.get_group_by_gid(st.st_gid)
            mtime = timefunc(st.st_mtime)
            # if modificaton time > 6 months shows "month year"
            # else "month hh:mm";  this matches proftpd format, see:
            # http://code.google.com/p/pyftpdlib/issues/detail?id=187
            if (now - st.st_mtime) > SIX_MONTHS:
                fmtstr = "%d  %Y"
            else:
                fmtstr = "%d %H:%M"
            try:
                mtimestr = "%s %s" % (_months_map[mtime.tm_mon],
                                      time.strftime(fmtstr, mtime))
            except ValueError:
                # It could be raised if last mtime happens to be too
                # old (prior to year 1900) in which case we return
                # the current time as last mtime.
                mtime = timefunc()
                mtimestr = "%s %s" % (_months_map[mtime.tm_mon],
                                      time.strftime("%d %H:%M", mtime))

            # same as stat.S_ISLNK(st.st_mode) but slighlty faster
            islink = (st.st_mode & 61440) == stat.S_IFLNK
            if islink and readlink is not None:
                # if the file is a symlink, resolve it, e.g.
                # "symlink -> realfile"
                try:
                    basename = basename + " -> " + readlink(file)
                except (OSError, FilesystemError):
                    if not ignore_err:
                        raise

            # formatting is matched with proftpd ls output
            line = "%s %3s %-8s %-8s %8s %s %s\r\n" % (perms, nlinks, uname, gname,
                                                       size, mtimestr, basename)
            yield line.encode('utf8')

    def format_mlsx(self, basedir, listing, perms, facts, ignore_err=True):
        """Return an iterator object that yields the entries of a given
        directory or of a single file in a form suitable with MLSD and
        MLST commands.

        Every entry includes a list of "facts" referring the listed
        element.  See RFC-3659, chapter 7, to see what every single
        fact stands for.

         - (str) basedir: the absolute dirname.
         - (list) listing: the names of the entries in basedir
         - (str) perms: the string referencing the user permissions.
         - (str) facts: the list of "facts" to be returned.
         - (bool) ignore_err: when False raise exception if os.stat()
         call fails.

        Note that "facts" returned may change depending on the platform
        and on what user specified by using the OPTS command.

        This is how output could appear to the client issuing
        a MLSD request:

        type=file;size=156;perm=r;modify=20071029155301;unique=801cd2; music.mp3
        type=dir;size=0;perm=el;modify=20071127230206;unique=801e33; ebooks
        type=file;size=211;perm=r;modify=20071103093626;unique=801e32; module.py
        """
        assert isinstance(basedir, unicode), basedir
        if listing:
            assert isinstance(listing[0], unicode)
        if self.cmd_channel.use_gmt_times:
            timefunc = time.gmtime
        else:
            timefunc = time.localtime
        permdir = ''.join([x for x in perms if x not in 'arw'])
        permfile = ''.join([x for x in perms if x not in 'celmp'])
        if ('w' in perms) or ('a' in perms) or ('f' in perms):
            permdir += 'c'
        if 'd' in perms:
            permdir += 'p'
        for basename in listing:
            file = os.path.join(basedir, basename)
            retfacts = dict()
            # in order to properly implement 'unique' fact (RFC-3659,
            # chapter 7.5.2) we are supposed to follow symlinks, hence
            # use os.stat() instead of os.lstat()
            try:
                st = self.stat(file)
            except (OSError, FilesystemError):
                if ignore_err:
                    continue
                raise
            # type + perm
            # same as stat.S_ISDIR(st.st_mode) but slighlty faster
            isdir = (st.st_mode & 61440) == stat.S_IFDIR
            if isdir:
                if 'type' in facts:
                    if basename == '.':
                        retfacts['type'] = 'cdir'
                    elif basename == '..':
                        retfacts['type'] = 'pdir'
                    else:
                        retfacts['type'] = 'dir'
                if 'perm' in facts:
                    retfacts['perm'] = permdir
            else:
                if 'type' in facts:
                    retfacts['type'] = 'file'
                if 'perm' in facts:
                    retfacts['perm'] = permfile
            if 'size' in facts:
                retfacts['size'] = st.st_size  # file size
            # last modification time
            if 'modify' in facts:
                try:
                    retfacts['modify'] = time.strftime("%Y%m%d%H%M%S",
                                                       timefunc(st.st_mtime))
                # it could be raised if last mtime happens to be too old
                # (prior to year 1900)
                except ValueError:
                    pass
            if 'create' in facts:
                # on Windows we can provide also the creation time
                try:
                    retfacts['create'] = time.strftime("%Y%m%d%H%M%S",
                                                       timefunc(st.st_ctime))
                except ValueError:
                    pass
            # UNIX only
            if 'unix.mode' in facts:
                retfacts['unix.mode'] = oct(st.st_mode & 511)
            if 'unix.uid' in facts:
                retfacts['unix.uid'] = st.st_uid
            if 'unix.gid' in facts:
                retfacts['unix.gid'] = st.st_gid

            # We provide unique fact (see RFC-3659, chapter 7.5.2) on
            # posix platforms only; we get it by mixing st_dev and
            # st_ino values which should be enough for granting an
            # uniqueness for the file listed.
            # The same approach is used by pure-ftpd.
            # Implementors who want to provide unique fact on other
            # platforms should use some platform-specific method (e.g.
            # on Windows NTFS filesystems MTF records could be used).
            if 'unique' in facts:
                retfacts['unique'] = "%xg%x" % (st.st_dev, st.st_ino)

            # facts can be in any order but we sort them by name
            factstring = "".join(["%s=%s;" % (x, retfacts[x]) \
                                  for x in sorted(retfacts.keys())])
            line = "%s %s\r\n" % (factstring, basename)
            yield line.encode('utf8')


# --- FTP

class FTPHandler(asynchat.async_chat):
    """Implements the FTP server Protocol Interpreter (see RFC-959),
    handling commands received from the client on the control channel.

    All relevant session information is stored in class attributes
    reproduced below and can be modified before instantiating this
    class.

     - (int) timeout:
       The timeout which is the maximum time a remote client may spend
       between FTP commands. If the timeout triggers, the remote client
       will be kicked off.  Defaults to 300 seconds.

     - (str) banner: the string sent when client connects.

     - (int) max_login_attempts:
        the maximum number of wrong authentications before disconnecting
        the client (default 3).

     - (bool)permit_foreign_addresses:
        FTP site-to-site transfer feature: also referenced as "FXP" it
        permits for transferring a file between two remote FTP servers
        without the transfer going through the client's host (not
        recommended for security reasons as described in RFC-2577).
        Having this attribute set to False means that all data
        connections from/to remote IP addresses which do not match the
        client's IP address will be dropped (defualt False).

     - (bool) permit_privileged_ports:
        set to True if you want to permit active data connections (PORT)
        over privileged ports (not recommended, defaulting to False).

     - (str) masquerade_address:
        the "masqueraded" IP address to provide along PASV reply when
        pyftpdlib is running behind a NAT or other types of gateways.
        When configured pyftpdlib will hide its local address and
        instead use the public address of your NAT (default None).

     - (dict) masquerade_address_map:
        in case the server has multiple IP addresses which are all
        behind a NAT router, you may wish to specify individual
        masquerade_addresses for each of them. The map expects a
        dictionary containing private IP addresses as keys, and their
        corresponding public (masquerade) addresses as values.

     - (list) passive_ports:
        what ports the ftpd will use for its passive data transfers.
        Value expected is a list of integers (e.g. range(60000, 65535)).
        When configured pyftpdlib will no longer use kernel-assigned
        random ports (default None).

     - (bool) use_gmt_times:
        when True causes the server to report all ls and MDTM times in
        GMT and not local time (default True).

     - (bool) use_sendfile: when True uses sendfile() system call to
        send a file resulting in faster uploads (from server to client).
        Works on UNIX only and requires pysendfile module to be
        installed separately:
        http://code.google.com/p/pysendfile/
        Automatically defaults to True if pysendfile module is
        installed.

     - (bool) tcp_no_delay: controls the use of the TCP_NODELAY socket
        option which disables the Nagle algorithm resulting in
        significantly better performances (default True on all systems
        where it is supported).

    All relevant instance attributes initialized when client connects
    are reproduced below.  You may be interested in them in case you
    want to subclass the original FTPHandler.

     - (bool) authenticated: True if client authenticated himself.
     - (str) username: the name of the connected user (if any).
     - (int) attempted_logins: number of currently attempted logins.
     - (str) current_type: the current transfer type (default "a")
     - (int) af: the connection's address family (IPv4/IPv6)
     - (instance) server: the FTPServer class instance.
     - (instance) data_channel: the data channel instance (if any).
    """
    # these are overridable defaults

    # default classes
    authorizer = DummyAuthorizer()
    active_dtp = ActiveDTP
    passive_dtp = PassiveDTP
    dtp_handler = DTPHandler
    abstracted_fs = AbstractedFS
    proto_cmds = proto_cmds

    # session attributes (explained in the docstring)
    timeout = 300
    banner = "pyftpdlib %s ready." % __ver__
    max_login_attempts = 3
    permit_foreign_addresses = False
    permit_privileged_ports = False
    masquerade_address = None
    masquerade_address_map = {}
    passive_ports = None
    use_gmt_times = True
    use_sendfile = sendfile is not None
    tcp_no_delay = hasattr(socket, "TCP_NODELAY")

    def __init__(self, conn, server):
        """Initialize the command channel.

         - (instance) conn: the socket object instance of the newly
            established connection.
         - (instance) server: the ftp server class instance.
        """
        # public session attributes
        self.server = server
        self.fs = None
        self.authenticated = False
        self.username = ""
        self.password = ""
        self.attempted_logins = 0
        self.sleeping = False
        self.data_channel = None
        self.remote_ip = ""
        self.remote_port = ""

        # private session attributes
        self._last_response = ""
        self._current_type = 'a'
        self._restart_position = 0
        self._quit_pending = False
        self._af = -1
        self._in_buffer = []
        self._in_buffer_len = 0
        self._epsvall = False
        self._dtp_acceptor = None
        self._dtp_connector = None
        self._in_dtp_queue = None
        self._out_dtp_queue = None
        self._closed = False
        self._closing = False
        self._extra_feats = []
        self._current_facts = ['type', 'perm', 'size', 'modify']
        self._rnfr = None
        if self.timeout:
            self._idler = CallLater(self.timeout, self.handle_timeout,
                                    _errback=self.handle_error)
        else:
            self._idler = None
        if os.name == 'posix':
            self._current_facts.append('unique')
        self._available_facts = self._current_facts[:]
        if pwd and grp:
            self._available_facts += ['unix.mode', 'unix.uid', 'unix.gid']
        if os.name == 'nt':
            self._available_facts.append('create')

        try:
            asynchat.async_chat.__init__(self, conn)
        except socket.error:
            err = sys.exc_info()[1]
            # if we get an exception here we want the dispatcher
            # instance to set socket attribute before closing, see:
            # http://code.google.com/p/pyftpdlib/issues/detail?id=188
            asynchat.async_chat.__init__(self, socket.socket())
            self.close()
            if err.args[0] == errno.EINVAL:
                # http://code.google.com/p/pyftpdlib/issues/detail?id=143
                return
            self.handle_error()
            return
        self.set_terminator(b("\r\n"))

        # connection properties
        try:
            self.remote_ip, self.remote_port = self.socket.getpeername()[:2]
        except socket.error:
            err = sys.exc_info()[1]
            # A race condition  may occur if the other end is closing
            # before we can get the peername, hence ENOTCONN (see issue
            # #100) while EINVAL can occur on OSX (see issue #143).
            self.connected = False
            if err.args[0] in (errno.ENOTCONN, errno.EINVAL):
                self.close()
            else:
                self.handle_error()
            return

        if hasattr(self.socket, 'family'):
            self._af = self.socket.family
        else:  # python < 2.5
            ip, port = self.socket.getsockname()[:2]
            self._af = socket.getaddrinfo(ip, port, socket.AF_UNSPEC,
                                         socket.SOCK_STREAM)[0][0]

        # try to handle urgent data inline
        try:
            self.socket.setsockopt(socket.SOL_SOCKET, socket.SO_OOBINLINE, 1)
        except socket.error:
            pass

        # disable Nagle algorithm for the control socket only, resulting
        # in significantly better performances
        if self.tcp_no_delay:
            try:
                self.socket.setsockopt(socket.SOL_TCP, socket.TCP_NODELAY, 1)
            except socket.error:
                pass

        # remove this instance from asyncore socket_map
        if not self.connected:
            self.close()

    def handle(self):
        """Return a 220 'ready' response to the client over the command
        channel.
        """
        self.on_connect()
        if not self._closed and not self._closing:
            if len(self.banner) <= 75:
                self.respond("220 %s" % str(self.banner))
            else:
                self.push('220-%s\r\n' % str(self.banner))
                self.respond('220 ')

    def handle_max_cons(self):
        """Called when limit for maximum number of connections is reached."""
        msg = "Too many connections. Service temporarily unavailable."
        self.respond("421 %s" % msg)
        self.log(msg)
        # If self.push is used, data could not be sent immediately in
        # which case a new "loop" will occur exposing us to the risk of
        # accepting new connections.  Since this could cause asyncore to
        # run out of fds (...and exposes the server to DoS attacks), we
        # immediately close the channel by using close() instead of
        # close_when_done(). If data has not been sent yet client will
        # be silently disconnected.
        self.close()

    def handle_max_cons_per_ip(self):
        """Called when too many clients are connected from the same IP."""
        msg = "Too many connections from the same IP address."
        self.respond("421 %s" % msg)
        self.log(msg)
        self.close_when_done()

    def handle_timeout(self):
        """Called when client does not send any command within the time
        specified in <timeout> attribute."""
        msg = "Control connection timed out."
        self.log(msg)
        self.respond("421 " + msg)
        self.close_when_done()

    # --- asyncore / asynchat overridden methods

    def readable(self):
        # Checking for self.connected seems to be necessary as per:
        # http://code.google.com/p/pyftpdlib/issues/detail?id=188#c18
        # In contrast to DTPHandler, here we are not interested in
        # attempting to receive any further data from a closed socket.
        return not self.sleeping and self.connected \
                                 and asynchat.async_chat.readable(self)

    def writable(self):
        return not self.sleeping and self.connected \
                                 and asynchat.async_chat.writable(self)

    def close_when_done(self):
        self._closing = True
        asynchat.async_chat.close_when_done(self)

    def collect_incoming_data(self, data):
        """Read incoming data and append to the input buffer."""
        self._in_buffer.append(data)
        self._in_buffer_len += len(data)
        # Flush buffer if it gets too long (possible DoS attacks).
        # RFC-959 specifies that a 500 response could be given in
        # such cases
        buflimit = 2048
        if self._in_buffer_len > buflimit:
            self.respond('500 Command too long.')
            self.log('Command received exceeded buffer limit of %s.' % buflimit)
            self._in_buffer = []
            self._in_buffer_len = 0

    def decode(self, bytes):
        # 'replace' looks to be the default behavior adopted by
        # proftpd when dealing with unencodable strings
        return bytes.decode('utf8', errors='replace')

    def found_terminator(self):
        r"""Called when the incoming data stream matches the \r\n
        terminator.
        """
        if self._idler is not None and not self._idler.cancelled:
            self._idler.reset()

        line = b('').join(self._in_buffer)
        try:
            line = self.decode(line)
        except UnicodeDecodeError:
            # By default we'll never get here as we use errors='replace'
            # but user might want to override this behavior.
            # RFC-2640 doesn't mention what to do in this case so
            # we'll just return 501 (bad arg).
            return self.respond("501 Can't decode command.")

        self._in_buffer = []
        self._in_buffer_len = 0

        cmd = line.split(' ')[0].upper()
        arg = line[len(cmd)+1:]
        kwargs = {}
        if cmd == "SITE" and arg:
            cmd = "SITE %s" % arg.split(' ')[0].upper()
            arg = line[len(cmd)+1:]

        if cmd != 'PASS':
            self.logline("<== %s" % line)
        else:
            self.logline("<== %s %s" % (line.split(' ')[0], '*' * 6))

        # Recognize those commands having a "special semantic". They
        # should be sent by following the RFC-959 procedure of sending
        # Telnet IP/Synch sequence (chr 242 and 255) as OOB data but
        # since many ftp clients don't do it correctly we check the
        # last 4 characters only.
        if not cmd in self.proto_cmds:
            if cmd[-4:] in ('ABOR', 'STAT', 'QUIT'):
                cmd = cmd[-4:]
            else:
                msg = 'Command "%s" not understood.' % cmd
                self.respond('500 ' + msg)
                if cmd:
                    self.log_cmd(cmd, arg, 500, msg)
                return

        if not arg and self.proto_cmds[cmd]['arg'] == True:
            msg = "Syntax error: command needs an argument."
            self.respond("501 " + msg)
            self.log_cmd(cmd, "", 501, msg)
            return
        if arg and self.proto_cmds[cmd]['arg'] == False:
            msg = "Syntax error: command does not accept arguments."
            self.respond("501 " + msg)
            self.log_cmd(cmd, arg, 501, msg)
            return

        if not self.authenticated:
            if self.proto_cmds[cmd]['auth'] or (cmd == 'STAT' and arg):
                msg = "Log in with USER and PASS first."
                self.respond("530 " + msg)
                self.log_cmd(cmd, arg, 530, msg)
            else:
                # call the proper ftp_* method
                self.process_command(cmd, arg)
                return
        else:
            if (cmd == 'STAT') and not arg:
                self.ftp_STAT(u(''))
                return

            # for file-system related commands check whether real path
            # destination is valid
            if self.proto_cmds[cmd]['perm'] and (cmd != 'STOU'):
                if cmd in ('CWD', 'XCWD'):
                    arg = self.fs.ftp2fs(arg or u('/'))
                elif cmd in ('CDUP', 'XCUP'):
                    arg = self.fs.ftp2fs(u('..'))
                elif cmd == 'LIST':
                    if arg.lower() in ('-a', '-l', '-al', '-la'):
                        arg = self.fs.ftp2fs(self.fs.cwd)
                    else:
                        arg = self.fs.ftp2fs(arg or self.fs.cwd)
                elif cmd == 'STAT':
                    if glob.has_magic(arg):
                        msg = 'Globbing not supported.'
                        self.respond('550 ' + msg)
                        self.log_cmd(cmd, arg, 550, msg)
                        return
                    arg = self.fs.ftp2fs(arg or self.fs.cwd)
                elif cmd == 'SITE CHMOD':
                    if not ' ' in arg:
                        msg = "Syntax error: command needs two arguments."
                        self.respond("501 " + msg)
                        self.log_cmd(cmd, "", 501, msg)
                        return
                    else:
                        mode, arg = arg.split(' ', 1)
                        arg = self.fs.ftp2fs(arg)
                        kwargs = dict(mode=mode)
                else:  # LIST, NLST, MLSD, MLST
                    arg = self.fs.ftp2fs(arg or self.fs.cwd)

                if not self.fs.validpath(arg):
                    line = self.fs.fs2ftp(arg)
                    msg = '"%s" points to a path which is outside ' \
                          "the user's root directory" % line
                    self.respond("550 %s." % msg)
                    self.log_cmd(cmd, arg, 550, msg)
                    return

            # check permission
            perm = self.proto_cmds[cmd]['perm']
            if perm is not None and cmd != 'STOU':
                if not self.authorizer.has_perm(self.username, perm, arg):
                    msg = "Not enough privileges."
                    self.respond("550 " + msg)
                    self.log_cmd(cmd, arg, 550, msg)
                    return

            # call the proper ftp_* method
            self.process_command(cmd, arg, **kwargs)

    def process_command(self, cmd, *args, **kwargs):
        """Process command by calling the corresponding ftp_* class
        method (e.g. for received command "MKD pathname", ftp_MKD()
        method is called with "pathname" as the argument).
        """
        self._last_response = ""
        method = getattr(self, 'ftp_' + cmd.replace(' ', '_'))
        method(*args, **kwargs)
        if self._last_response:
            code = int(self._last_response[:3])
            resp = self._last_response[4:]
            self.log_cmd(cmd, args[0], code, resp)

    def handle_expt(self):
        """Called when there is out of band (OOB) data to be read.
        This might happen in case of such clients strictly following
        the RFC-959 directives of sending Telnet IP and Synch as OOB
        data before issuing ABOR, STAT and QUIT commands.
        It should never be called since the SO_OOBINLINE option is
        enabled except on some systems like FreeBSD where it doesn't
        seem to have effect.
        """
        if hasattr(socket, 'MSG_OOB'):
            try:
                data = self.socket.recv(1024, socket.MSG_OOB)
            except socket.error:
                err = sys.exc_info()[1]
                if err.args[0] == errno.EINVAL:
                    return
            else:
                self._in_buffer.append(data)
                return
        self.log("Can't handle OOB data.")
        self.close()

    def handle_error(self):
        try:
            raise
        except (KeyboardInterrupt, SystemExit, asyncore.ExitNow):
            raise
        except socket.error:
            err = sys.exc_info()[1]
            # fixes around various bugs:
            # - http://bugs.python.org/issue1736101
            # - http://code.google.com/p/pyftpdlib/issues/detail?id=104
            # - http://code.google.com/p/pyftpdlib/issues/detail?id=109
            if err.args[0] in _DISCONNECTED:
                self.handle_close()
                return
            else:
                self.log_exception(self)
        except:
            self.log_exception(self)
        self.close()

    def handle_close(self):
        self.close()

    def close(self):
        """Close the current channel disconnecting the client."""
        if not self._closed:
            self._closed = True
            self._closing = False
            self.connected = False
            asynchat.async_chat.close(self)

            self._shutdown_connecting_dtp()

            if self.data_channel is not None:
                self.data_channel.close()
                del self.data_channel

            if self._out_dtp_queue is not None:
                self._out_dtp_queue[3].close()
            if self._in_dtp_queue is not None:
                self._in_dtp_queue[0].close()

            del self._out_dtp_queue
            del self._in_dtp_queue

            if self._idler is not None and not self._idler.cancelled:
                self._idler.cancel()

            # remove client IP address from ip map
            if self.remote_ip in self.server.ip_map:
                self.server.ip_map.remove(self.remote_ip)

            if self.fs is not None:
                self.fs.cmd_channel = None
                self.fs = None
            self.log("Disconnected.")
            # Having self.remote_ip not set means that no connection
            # actually took place, hence we're not interested in
            # invoking the callback.
            if self.remote_ip:
                CallLater(0, self.on_disconnect, _errback=self.handle_error)

    def _shutdown_connecting_dtp(self):
        """Close any ActiveDTP or PassiveDTP instance waiting to
        establish a connection (passive or active).
        """
        if self._dtp_acceptor is not None:
            self._dtp_acceptor.close()
            self._dtp_acceptor = None
        if self._dtp_connector is not None:
            self._dtp_connector.close()
            self._dtp_connector = None

    # --- public callbacks
    # Note: to run a time consuming task make sure to use a separate
    # process or thread (see FAQs).

    def on_connect(self):
        """Called when client connects, *before* sending the initial
        220 reply.
        """

    def on_disconnect(self):
        """Called when connection is closed."""

    def on_login(self, username):
        """Called on user login."""

    def on_login_failed(self, username, password):
        """Called on failed login attempt.
        At this point client might have already been disconnected if it
        failed too many times.
        """

    def on_logout(self, username):
        """Called when user "cleanly" logs out due to QUIT or USER
        issued twice (re-login). This is not called if the connection
        is simply closed by client.
        """

    def on_file_sent(self, file):
        """Called every time a file has been succesfully sent.
        "file" is the absolute name of the file just being sent.
        """

    def on_file_received(self, file):
        """Called every time a file has been succesfully received.
        "file" is the absolute name of the file just being received.
        """

    def on_incomplete_file_sent(self, file):
        """Called every time a file has not been entirely sent.
        (e.g. ABOR during transfer or client disconnected).
        "file" is the absolute name of that file.
        """

    def on_incomplete_file_received(self, file):
        """Called every time a file has not been entirely received
        (e.g. ABOR during transfer or client disconnected).
        "file" is the absolute name of that file.
        """

    # --- internal callbacks

    def _on_dtp_connection(self):
        """Called every time data channel connects, either active or
        passive.

        Incoming and outgoing queues are checked for pending data.
        If outbound data is pending, it is pushed into the data channel.
        If awaiting inbound data, the data channel is enabled for
        receiving.
        """
        # Close accepting DTP only. By closing ActiveDTP DTPHandler
        # would receive a closed socket object.
        #self._shutdown_connecting_dtp()
        if self._dtp_acceptor is not None:
            self._dtp_acceptor.close()
            self._dtp_acceptor = None

        # stop the idle timer as long as the data transfer is not finished
        if self._idler is not None and not self._idler.cancelled:
            self._idler.cancel()

        # check for data to send
        if self._out_dtp_queue is not None:
            data, isproducer, file, cmd = self._out_dtp_queue
            self._out_dtp_queue = None
            self.data_channel.cmd = cmd
            if file:
                self.data_channel.file_obj = file
            try:
                if not isproducer:
                    self.data_channel.push(data)
                else:
                    self.data_channel.push_with_producer(data)
                if self.data_channel is not None:
                    self.data_channel.close_when_done()
            except:
                # dealing with this exception is up to DTP (see bug #84)
                self.data_channel.handle_error()

        # check for data to receive
        elif self._in_dtp_queue is not None:
            file, cmd = self._in_dtp_queue
            self.data_channel.file_obj = file
            self._in_dtp_queue = None
            self.data_channel.enable_receiving(self._current_type, cmd)

    def _on_dtp_close(self):
        """Called every time the data channel is closed."""
        self.data_channel = None
        if self._quit_pending:
            self.close()
        elif self.timeout:
            # data transfer finished, restart the idle timer
            self._idler = CallLater(self.timeout, self.handle_timeout,
                                    _errback=self.handle_error)

    # --- utility

    def push(self, s):
        asynchat.async_chat.push(self, s.encode('utf8'))

    def respond(self, resp):
        """Send a response to the client using the command channel."""
        self._last_response = resp
        self.push(resp + '\r\n')
        self.logline('==> %s' % resp)

    def push_dtp_data(self, data, isproducer=False, file=None, cmd=None):
        """Pushes data into the data channel.

        It is usually called for those commands requiring some data to
        be sent over the data channel (e.g. RETR).
        If data channel does not exist yet, it queues the data to send
        later; data will then be pushed into data channel when
        _on_dtp_connection() will be called.

         - (str/classobj) data: the data to send which may be a string
            or a producer object).
         - (bool) isproducer: whether treat data as a producer.
         - (file) file: the file[-like] object to send (if any).
        """
        if self.data_channel is not None:
            self.respond("125 Data connection already open. Transfer starting.")
            if file:
                self.data_channel.file_obj = file
            try:
                if not isproducer:
                    self.data_channel.push(data)
                else:
                    self.data_channel.push_with_producer(data)
                if self.data_channel is not None:
                    self.data_channel.cmd = cmd
                    self.data_channel.close_when_done()
            except:
                # dealing with this exception is up to DTP (see bug #84)
                self.data_channel.handle_error()
        else:
            self.respond("150 File status okay. About to open data connection.")
            self._out_dtp_queue = (data, isproducer, file, cmd)

    def flush_account(self):
        """Flush account information by clearing attributes that need
        to be reset on a REIN or new USER command.
        """
        self._shutdown_connecting_dtp()
        # if there's a transfer in progress RFC-959 states we are
        # supposed to let it finish
        if self.data_channel is not None:
            if not self.data_channel.transfer_in_progress():
                self.data_channel.close()
                self.data_channel = None

        username = self.username
        self.authenticated = False
        self.username = ""
        self.password = ""
        self.attempted_logins = 0
        self._current_type = 'a'
        self._restart_position = 0
        self._quit_pending = False
        self.sleeping = False
        self._in_dtp_queue = None
        self._rnfr = None
        self._out_dtp_queue = None
        if username:
            self.on_logout(username)

    def run_as_current_user(self, function, *args, **kwargs):
        """Execute a function impersonating the current logged-in user."""
        self.authorizer.impersonate_user(self.username, self.password)
        try:
            return function(*args, **kwargs)
        finally:
            self.authorizer.terminate_impersonation(self.username)

    # --- logging wrappers

    def log(self, msg):
        """Log a message, including additional identifying session data."""
        log("[%s]@%s:%s %s" % (self.username, self.remote_ip,
                               self.remote_port, msg))

    def logline(self, msg):
        """Log a line including additional indentifying session data."""
        logline("%s:%s %s" % (self.remote_ip, self.remote_port, msg))

    def logerror(self, msg):
        """Log an error including additional indentifying session data."""
        logerror("[%s]@%s:%s %s" % (self.username, self.remote_ip,
                                    self.remote_port, msg))

    def log_exception(self, instance):
        """Log an unhandled exception. 'instance' is the instance
        where the exception was generated.
        """
        self.logerror("unhandled exception in instance %r\n%s" \
                      % (instance, traceback.format_exc()))

    def log_cmd(self, cmd, arg, respcode, respstr):
        """Log commands and responses in a standardized format.

         - (str) cmd:
            the command sent by client

         - (str) arg:
            the command argument sent by client.
            For filesystem commands such as DELE, MKD, etc. this is
            already represented as an absolute real filesystem path
            like "/home/user/file.ext".

         - (int) respcode:
            the response code as being sent by server. Response codes
            starting with 4xx or 5xx are returned if the command has
            been rejected for some reason.

         - (str) respstr:
            the response string as being sent by server.

        By default only DELE, RMD, RNFR, RNTO, MKD commands are logged
        and the output is redirected to self.log method (the main logger).

        Can be overridden to provide alternate formats or to log
        further commands.
        """
        if cmd in ("DELE", "RMD", "RNFR", "RNTO", "MKD"):
            line = '"%s" %s' % (' '.join([cmd, arg]).strip(), respcode)
            self.log(line)

    def log_transfer(self, cmd, filename, receive, completed, elapsed, bytes):
        """Log all file transfers in a standardized format.

         - (str) cmd:
            the original command who caused the tranfer.

         - (str) filename:
            the absolutized name of the file on disk.

         - (bool) receive:
            True if the transfer was used for client uploading (STOR,
            STOU, APPE), False otherwise (RETR).

         - (bool) completed:
            True if the file has been entirely sent, else False.

         - (float) elapsed:
            transfer elapsed time in seconds.

         - (int) bytes:
            number of bytes transmitted.
        """
        line = '"%s %s" completed=%s bytes=%s seconds=%s' % \
                (cmd, filename, completed and 1 or 0, bytes, elapsed)
        self.log(line)


    # --- connection

    def _make_eport(self, ip, port):
        """Establish an active data channel with remote client which
        issued a PORT or EPRT command.
        """
        # FTP bounce attacks protection: according to RFC-2577 it's
        # recommended to reject PORT if IP address specified in it
        # does not match client IP address.
        remote_ip = self.remote_ip
        if remote_ip.startswith('::ffff:'):
            # In this scenario, the server has an IPv6 socket, but
            # the remote client is using IPv4 and its address is
            # represented as an IPv4-mapped IPv6 address which
            # looks like this ::ffff:151.12.5.65, see:
            # http://en.wikipedia.org/wiki/IPv6#IPv4-mapped_addresses
            # http://tools.ietf.org/html/rfc3493.html#section-3.7
            # We truncate the first bytes to make it look like a
            # common IPv4 address.
            remote_ip = remote_ip[7:]
        if not self.permit_foreign_addresses and ip != remote_ip:
            self.log("Rejected data connection to foreign address %s:%s."
                     % (ip, port))
            self.respond("501 Can't connect to a foreign address.")
            return

        # ...another RFC-2577 recommendation is rejecting connections
        # to privileged ports (< 1024) for security reasons.
        if not self.permit_privileged_ports and port < 1024:
            self.log('PORT against the privileged port "%s" refused.' % port)
            self.respond("501 Can't connect over a privileged port.")
            return

        # close establishing DTP instances, if any
        self._shutdown_connecting_dtp()

        if self.data_channel is not None:
            self.data_channel.close()
            self.data_channel = None

        # make sure we are not hitting the max connections limit
        if self.server.max_cons:
            if len(asyncore.socket_map) >= self.server.max_cons:
                msg = "Too many connections. Can't open data channel."
                self.respond("425 %s" %msg)
                self.log(msg)
                return

        # open data channel
        self._dtp_connector = self.active_dtp(ip, port, self)

    def _make_epasv(self, extmode=False):
        """Initialize a passive data channel with remote client which
        issued a PASV or EPSV command.
        If extmode argument is True we assume that client issued EPSV in
        which case extended passive mode will be used (see RFC-2428).
        """
        # close establishing DTP instances, if any
        self._shutdown_connecting_dtp()

        # close established data connections, if any
        if self.data_channel is not None:
            self.data_channel.close()
            self.data_channel = None

        # make sure we are not hitting the max connections limit
        if self.server.max_cons:
            if len(asyncore.socket_map) >= self.server.max_cons:
                msg = "Too many connections. Can't open data channel."
                self.respond("425 %s" %msg)
                self.log(msg)
                return

        # open data channel
        self._dtp_acceptor = self.passive_dtp(self, extmode)

    def ftp_PORT(self, line):
        """Start an active data channel by using IPv4."""
        if self._epsvall:
            self.respond("501 PORT not allowed after EPSV ALL.")
            return
        # Parse PORT request for getting IP and PORT.
        # Request comes in as:
        # > h1,h2,h3,h4,p1,p2
        # ...where the client's IP address is h1.h2.h3.h4 and the TCP
        # port number is (p1 * 256) + p2.
        try:
            addr = list(map(int, line.split(',')))
            if len(addr) != 6:
                raise ValueError
            for x in addr[:4]:
                if not 0 <= x <= 255:
                    raise ValueError
            ip = '%d.%d.%d.%d' % tuple(addr[:4])
            port = (addr[4] * 256) + addr[5]
            if not 0 <= port <= 65535:
                raise ValueError
        except (ValueError, OverflowError):
            self.respond("501 Invalid PORT format.")
            return
        self._make_eport(ip, port)

    def ftp_EPRT(self, line):
        """Start an active data channel by choosing the network protocol
        to use (IPv4/IPv6) as defined in RFC-2428.
        """
        if self._epsvall:
            self.respond("501 EPRT not allowed after EPSV ALL.")
            return
        # Parse EPRT request for getting protocol, IP and PORT.
        # Request comes in as:
        # <d>proto<d>ip<d>port<d>
        # ...where <d> is an arbitrary delimiter character (usually "|") and
        # <proto> is the network protocol to use (1 for IPv4, 2 for IPv6).
        try:
            af, ip, port = line.split(line[0])[1:-1]
            port = int(port)
            if not 0 <= port <= 65535:
                raise ValueError
        except (ValueError, IndexError, OverflowError):
            self.respond("501 Invalid EPRT format.")
            return

        if af == "1":
            if self._af != socket.AF_INET:
                self.respond('522 Network protocol not supported (use 2).')
            else:
                try:
                    octs = list(map(int, ip.split('.')))
                    if len(octs) != 4:
                        raise ValueError
                    for x in octs:
                        if not 0 <= x <= 255:
                            raise ValueError
                except (ValueError, OverflowError):
                    self.respond("501 Invalid EPRT format.")
                else:
                    self._make_eport(ip, port)
        elif af == "2":
            if self._af == socket.AF_INET:
                self.respond('522 Network protocol not supported (use 1).')
            else:
                self._make_eport(ip, port)
        else:
            if self._af == socket.AF_INET:
                self.respond('501 Unknown network protocol (use 1).')
            else:
                self.respond('501 Unknown network protocol (use 2).')

    def ftp_PASV(self, line):
        """Start a passive data channel by using IPv4."""
        if self._epsvall:
            self.respond("501 PASV not allowed after EPSV ALL.")
            return
        self._make_epasv(extmode=False)

    def ftp_EPSV(self, line):
        """Start a passive data channel by using IPv4 or IPv6 as defined
        in RFC-2428.
        """
        # RFC-2428 specifies that if an optional parameter is given,
        # we have to determine the address family from that otherwise
        # use the same address family used on the control connection.
        # In such a scenario a client may use IPv4 on the control channel
        # and choose to use IPv6 for the data channel.
        # But how could we use IPv6 on the data channel without knowing
        # which IPv6 address to use for binding the socket?
        # Unfortunately RFC-2428 does not provide satisfing information
        # on how to do that.  The assumption is that we don't have any way
        # to know wich address to use, hence we just use the same address
        # family used on the control connection.
        if not line:
            self._make_epasv(extmode=True)
        # IPv4
        elif line == "1":
            if self._af != socket.AF_INET:
                self.respond('522 Network protocol not supported (use 2).')
            else:
                self._make_epasv(extmode=True)
        # IPv6
        elif line == "2":
            if self._af == socket.AF_INET:
                self.respond('522 Network protocol not supported (use 1).')
            else:
                self._make_epasv(extmode=True)
        elif line.lower() == 'all':
            self._epsvall = True
            self.respond('220 Other commands other than EPSV are now disabled.')
        else:
            if self._af == socket.AF_INET:
                self.respond('501 Unknown network protocol (use 1).')
            else:
                self.respond('501 Unknown network protocol (use 2).')

    def ftp_QUIT(self, line):
        """Quit the current session disconnecting the client."""
        if self.authenticated:
            msg_quit = self.authorizer.get_msg_quit(self.username)
        else:
            msg_quit = "Goodbye."
        if len(msg_quit) <= 75:
            self.respond("221 %s" % msg_quit)
        else:
            self.push("221-%s\r\n" % msg_quit)
            self.respond("221 ")

        # From RFC-959:
        # If file transfer is in progress, the connection must remain
        # open for result response and the server will then close it.
        # We also stop responding to any further command.
        if self.data_channel:
            self._quit_pending = True
            self.sleeping = True
        else:
            self._shutdown_connecting_dtp()
            self.close_when_done()
        if self.username:
            self.on_logout(self.username)

        # --- data transferring

    def ftp_LIST(self, path):
        """Return a list of files in the specified directory to the
        client.
        """
        # - If no argument, fall back on cwd as default.
        # - Some older FTP clients erroneously issue /bin/ls-like LIST
        #   formats in which case we fall back on cwd as default.
        try:
            iterator = self.run_as_current_user(self.fs.get_list_dir, path)
        except (OSError, FilesystemError):
            err = sys.exc_info()[1]
            why = _strerror(err)
            self.respond('550 %s.' % why)
        else:
            producer = BufferedIteratorProducer(iterator)
            self.push_dtp_data(producer, isproducer=True, cmd="LIST")

    def ftp_NLST(self, path):
        """Return a list of files in the specified directory in a
        compact form to the client.
        """
        try:
            if self.fs.isdir(path):
                listing = self.run_as_current_user(self.fs.listdir, path)
            else:
                # if path is a file we just list its name
                self.fs.lstat(path)  # raise exc in case of problems
                listing = [os.path.basename(path)]
        except (OSError, FilesystemError):
            err = sys.exc_info()[1]
            self.respond('550 %s.' % _strerror(err))
        else:
            data = ''
            if listing:
                listing.sort()
                data = '\r\n'.join(listing) + '\r\n'
            data = data.encode('utf8')
            self.push_dtp_data(data, cmd="NLST")

        # --- MLST and MLSD commands

    # The MLST and MLSD commands are intended to standardize the file and
    # directory information returned by the server-FTP process.  These
    # commands differ from the LIST command in that the format of the
    # replies is strictly defined although extensible.

    def ftp_MLST(self, path):
        """Return information about a pathname in a machine-processable
        form as defined in RFC-3659.
        """
        line = self.fs.fs2ftp(path)
        basedir, basename = os.path.split(path)
        perms = self.authorizer.get_perms(self.username)
        try:
            iterator = self.run_as_current_user(self.fs.format_mlsx, basedir,
                       [basename], perms, self._current_facts, ignore_err=False)
            data = b('').join(iterator)
        except (OSError, FilesystemError):
            err = sys.exc_info()[1]
            self.respond('550 %s.' % _strerror(err))
        else:
            data = data.decode('utf8')
            # since TVFS is supported (see RFC-3659 chapter 6), a fully
            # qualified pathname should be returned
            data = data.split(' ')[0] + ' %s\r\n' % line
            # response is expected on the command channel
            self.push('250-Listing "%s":\r\n' % line)
            # the fact set must be preceded by a space
            self.push(' ' + data)
            self.respond('250 End MLST.')

    def ftp_MLSD(self, path):
        """Return contents of a directory in a machine-processable form
        as defined in RFC-3659.
        """
        # RFC-3659 requires 501 response code if path is not a directory
        if not self.fs.isdir(path):
            self.respond("501 No such directory.")
            return
        try:
            listing = self.run_as_current_user(self.fs.listdir, path)
        except (OSError, FilesystemError):
            err = sys.exc_info()[1]
            why = _strerror(err)
            self.respond('550 %s.' % why)
        else:
            perms = self.authorizer.get_perms(self.username)
            iterator = self.fs.format_mlsx(path, listing, perms,
                       self._current_facts)
            producer = BufferedIteratorProducer(iterator)
            self.push_dtp_data(producer, isproducer=True, cmd="MLSD")

    def ftp_RETR(self, file):
        """Retrieve the specified file (transfer from the server to the
        client)
        """
        rest_pos = self._restart_position
        self._restart_position = 0
        try:
            fd = self.run_as_current_user(self.fs.open, file, 'rb')
        except (EnvironmentError, FilesystemError):
            err = sys.exc_info()[1]
            why = _strerror(err)
            self.respond('550 %s.' % why)
            return

        if rest_pos:
            # Make sure that the requested offset is valid (within the
            # size of the file being resumed).
            # According to RFC-1123 a 554 reply may result in case that
            # the existing file cannot be repositioned as specified in
            # the REST.
            ok = 0
            try:
                if rest_pos > self.fs.getsize(file):
                    raise ValueError
                fd.seek(rest_pos)
                ok = 1
            except ValueError:
                why = "Invalid REST parameter"
            except (EnvironmentError, FilesystemError):
                err = sys.exc_info()[1]
                why = _strerror(err)
            if not ok:
                fd.close()
                self.respond('554 %s' % why)
                return
        producer = FileProducer(fd, self._current_type)
        self.push_dtp_data(producer, isproducer=True, file=fd, cmd="RETR")

    def ftp_STOR(self, file, mode='w'):
        """Store a file (transfer from the client to the server)."""
        # A resume could occur in case of APPE or REST commands.
        # In that case we have to open file object in different ways:
        # STOR: mode = 'w'
        # APPE: mode = 'a'
        # REST: mode = 'r+' (to permit seeking on file object)
        if 'a' in mode:
            cmd = 'APPE'
        else:
            cmd = 'STOR'
        rest_pos = self._restart_position
        self._restart_position = 0
        if rest_pos:
            mode = 'r+'
        try:
            fd = self.run_as_current_user(self.fs.open, file, mode + 'b')
        except (EnvironmentError, FilesystemError):
            err = sys.exc_info()[1]
            why = _strerror(err)
            self.respond('550 %s.' %why)
            return

        if rest_pos:
            # Make sure that the requested offset is valid (within the
            # size of the file being resumed).
            # According to RFC-1123 a 554 reply may result in case
            # that the existing file cannot be repositioned as
            # specified in the REST.
            ok = 0
            try:
                if rest_pos > self.fs.getsize(file):
                    raise ValueError
                fd.seek(rest_pos)
                ok = 1
            except ValueError:
                why = "Invalid REST parameter"
            except (EnvironmentError, FilesystemError):
                err = sys.exc_info()[1]
                why = _strerror(err)
            if not ok:
                fd.close()
                self.respond('554 %s' %why)
                return

        if self.data_channel is not None:
            resp = "Data connection already open. Transfer starting."
            self.respond("125 " + resp)
            self.data_channel.file_obj = fd
            self.data_channel.enable_receiving(self._current_type, cmd)
        else:
            resp = "File status okay. About to open data connection."
            self.respond("150 " + resp)
            self._in_dtp_queue = (fd, cmd)


    def ftp_STOU(self, line):
        """Store a file on the server with a unique name."""
        # Note 1: RFC-959 prohibited STOU parameters, but this
        # prohibition is obsolete.
        # Note 2: 250 response wanted by RFC-959 has been declared
        # incorrect in RFC-1123 that wants 125/150 instead.
        # Note 3: RFC-1123 also provided an exact output format
        # defined to be as follow:
        # > 125 FILE: pppp
        # ...where pppp represents the unique path name of the
        # file that will be written.

        # watch for STOU preceded by REST, which makes no sense.
        if self._restart_position:
            self.respond("450 Can't STOU while REST request is pending.")
            return

        if line:
            basedir, prefix = os.path.split(self.fs.ftp2fs(line))
            prefix = prefix + '.'
        else:
            basedir = self.fs.ftp2fs(self.fs.cwd)
            prefix = 'ftpd.'
        try:
            fd = self.run_as_current_user(self.fs.mkstemp, prefix=prefix,
                                          dir=basedir)
        except (EnvironmentError, FilesystemError):
            err = sys.exc_info()[1]
            # hitted the max number of tries to find out file with
            # unique name
            if getattr(err, "errno", -1) == errno.EEXIST:
                why = 'No usable unique file name found'
            # something else happened
            else:
                why = _strerror(err)
            self.respond("450 %s." % why)
            return

        if not self.authorizer.has_perm(self.username, 'w', fd.name):
            try:
                fd.close()
                self.run_as_current_user(self.fs.remove, fd.name)
            except (OSError, FilesystemError):
                pass
            self.respond("550 Not enough privileges.")
            return

        # now just acts like STOR except that restarting isn't allowed
        filename = os.path.basename(fd.name)
        if self.data_channel is not None:
            self.respond("125 FILE: %s" % filename)
            self.data_channel.file_obj = fd
            self.data_channel.enable_receiving(self._current_type, "STOU")
        else:
            self.respond("150 FILE: %s" % filename)
            self._in_dtp_queue = (fd, "STOU")

    def ftp_APPE(self, file):
        """Append data to an existing file on the server."""
        # watch for APPE preceded by REST, which makes no sense.
        if self._restart_position:
            self.respond("450 Can't APPE while REST request is pending.")
        else:
            self.ftp_STOR(file, mode='a')

    def ftp_REST(self, line):
        """Restart a file transfer from a previous mark."""
        if self._current_type == 'a':
            self.respond('501 Resuming transfers not allowed in ASCII mode.')
            return
        try:
            marker = int(line)
            if marker < 0:
                raise ValueError
        except (ValueError, OverflowError):
            self.respond("501 Invalid parameter.")
        else:
            self.respond("350 Restarting at position %s." % marker)
            self._restart_position = marker

    def ftp_ABOR(self, line):
        """Abort the current data transfer."""
        # ABOR received while no data channel exists
        if (self._dtp_acceptor is None) and (self._dtp_connector is None) \
        and (self.data_channel is None):
            self.respond("225 No transfer to abort.")
            return
        else:
            # a PASV or PORT was received but connection wasn't made yet
            if self._dtp_acceptor is not None or self._dtp_connector is not None:
                self._shutdown_connecting_dtp()
                resp = "225 ABOR command successful; data channel closed."

            # If a data transfer is in progress the server must first
            # close the data connection, returning a 426 reply to
            # indicate that the transfer terminated abnormally, then it
            # must send a 226 reply, indicating that the abort command
            # was successfully processed.
            # If no data has been transmitted we just respond with 225
            # indicating that no transfer was in progress.
            if self.data_channel is not None:
                if self.data_channel.transfer_in_progress():
                    self.data_channel.close()
                    self.data_channel = None
                    self.respond("426 Connection closed; transfer aborted.")
                    self.log("Transfer aborted via ABOR.")
                    resp = "226 ABOR command successful."
                else:
                    self.data_channel.close()
                    self.data_channel = None
                    resp = "225 ABOR command successful; data channel closed."
        self.respond(resp)


        # --- authentication

    def ftp_USER(self, line):
        """Set the username for the current session."""
        # RFC-959 specifies a 530 response to the USER command if the
        # username is not valid.  If the username is valid is required
        # ftpd returns a 331 response instead.  In order to prevent a
        # malicious client from determining valid usernames on a server,
        # it is suggested by RFC-2577 that a server always return 331 to
        # the USER command and then reject the combination of username
        # and password for an invalid username when PASS is provided later.
        if not self.authenticated:
            self.respond('331 Username ok, send password.')
        else:
            # a new USER command could be entered at any point in order
            # to change the access control flushing any user, password,
            # and account information already supplied and beginning the
            # login sequence again.
            self.flush_account()
            msg = 'Previous account information was flushed'
            self.log(msg)
            self.respond('331 %s, send password.' % msg)
        self.username = line

    _auth_failed_timeout = 5

    def ftp_PASS(self, line):
        """Check username's password against the authorizer."""
        if self.authenticated:
            self.respond("503 User already authenticated.")
            return
        if not self.username:
            self.respond("503 Login with USER first.")
            return

        def auth_failed(username, password, msg):
            self.sleeping = False
            if hasattr(self, '_closed') and not self._closed:
                self.attempted_logins += 1
                if self.attempted_logins >= self.max_login_attempts:
                    msg += " Disconnecting."
                    self.respond("530 " + msg)
                    self.close_when_done()
                else:
                    self.respond("530 " + msg)
                self.log_cmd("PASS", line, 530, msg)
            self.on_login_failed(username, password)

        if self.authorizer.validate_authentication(self.username, line):
            msg_login = self.authorizer.get_msg_login(self.username)
            if len(msg_login) <= 75:
                self.respond('230 %s' % msg_login)
            else:
                self.push("230-%s\r\n" % msg_login)
                self.respond("230 ")
            self.authenticated = True
            self.password = line
            self.attempted_logins = 0

            home = self.authorizer.get_home_dir(self.username)
            if not isinstance(home, unicode):
                if PY3:
                    raise ValueError('type(home) != text')
                else:
                    warnings.warn(
                        '%s.get_home_dir returned a non-unicode string; now ' \
                        'casting to unicode' % self.authorizer.__class__.__name__,
                         RuntimeWarning)
                    home = home.decode('utf8')
            self.fs = self.abstracted_fs(home, self)
            self.on_login(self.username)
        else:
            self.sleeping = True
            if self.username == 'anonymous':
                msg = "Anonymous access not allowed."
            else:
                msg = "Authentication failed."
            CallLater(self._auth_failed_timeout, auth_failed, self.username,
                      line, msg, _errback=self.handle_error)
            self.username = ""

    def ftp_REIN(self, line):
        """Reinitialize user's current session."""
        # From RFC-959:
        # REIN command terminates a USER, flushing all I/O and account
        # information, except to allow any transfer in progress to be
        # completed.  All parameters are reset to the default settings
        # and the control connection is left open.  This is identical
        # to the state in which a user finds himself immediately after
        # the control connection is opened.
        self.log("Previous account information was flushed.")
        self.flush_account()
        # Note: RFC-959 erroneously mention "220" as the correct response
        # code to be given in this case, but this is wrong...
        self.respond("230 Ready for new user.")


        # --- filesystem operations

    def ftp_PWD(self, line):
        """Return the name of the current working directory to the client."""
        # The 257 response is supposed to include the directory
        # name and in case it contains embedded double-quotes
        # they must be doubled (see RFC-959, chapter 7, appendix 2).
        cwd = self.fs.cwd
        assert isinstance(cwd, unicode), cwd
        self.respond('257 "%s" is the current directory.'
                     % cwd.replace('"', '""'))

    def ftp_CWD(self, path):
        """Change the current working directory."""
        # Temporarily join the specified directory to see if we have
        # permissions to do so, then get back to original process's
        # current working directory.
        # Note that if for some reason os.getcwd() gets removed after
        # the process is started we'll get into troubles (os.getcwd()
        # will fail with ENOENT) but we can't do anything about that
        # except logging an error.
        init_cwd = getcwdu()
        try:
            self.run_as_current_user(self.fs.chdir, path)
        except (OSError, FilesystemError):
            err = sys.exc_info()[1]
            why = _strerror(err)
            self.respond('550 %s.' % why)
        else:
            cwd = self.fs.cwd
            assert isinstance(cwd, unicode), cwd
            self.respond('250 "%s" is the current directory.' % cwd)
            if getcwdu() != init_cwd:
                os.chdir(init_cwd)

    def ftp_CDUP(self, path):
        """Change into the parent directory."""
        # Note: RFC-959 says that code 200 is required but it also says
        # that CDUP uses the same codes as CWD.
        self.ftp_CWD(path)

    def ftp_SIZE(self, path):
        """Return size of file in a format suitable for using with
        RESTart as defined in RFC-3659."""

        # Implementation note: properly handling the SIZE command when
        # TYPE ASCII is used would require to scan the entire file to
        # perform the ASCII translation logic
        # (file.read().replace(os.linesep, '\r\n')) and then calculating
        # the len of such data which may be different than the actual
        # size of the file on the server.  Considering that calculating
        # such result could be very resource-intensive and also dangerous
        # (DoS) we reject SIZE when the current TYPE is ASCII.
        # However, clients in general should not be resuming downloads
        # in ASCII mode.  Resuming downloads in binary mode is the
        # recommended way as specified in RFC-3659.

        line = self.fs.fs2ftp(path)
        if self._current_type == 'a':
            why = "SIZE not allowed in ASCII mode"
            self.respond("550 %s." %why)
            return
        if not self.fs.isfile(self.fs.realpath(path)):
            why = "%s is not retrievable" % line
            self.respond("550 %s." % why)
            return
        try:
            size = self.run_as_current_user(self.fs.getsize, path)
        except (OSError, FilesystemError):
            err = sys.exc_info()[1]
            why = _strerror(err)
            self.respond('550 %s.' % why)
        else:
            self.respond("213 %s" % size)

    def ftp_MDTM(self, path):
        """Return last modification time of file to the client as an ISO
        3307 style timestamp (YYYYMMDDHHMMSS) as defined in RFC-3659.
        """
        line = self.fs.fs2ftp(path)
        if not self.fs.isfile(self.fs.realpath(path)):
            self.respond("550 %s is not retrievable" % line)
            return
        if self.use_gmt_times:
            timefunc = time.gmtime
        else:
            timefunc = time.localtime
        try:
            secs = self.run_as_current_user(self.fs.getmtime, path)
            lmt = time.strftime("%Y%m%d%H%M%S", timefunc(secs))
        except (ValueError, OSError, FilesystemError):
            err = sys.exc_info()[1]
            if isinstance(err, ValueError):
                # It could happen if file's last modification time
                # happens to be too old (prior to year 1900)
                why = "Can't determine file's last modification time"
            else:
                why = _strerror(err)
            self.respond('550 %s.' % why)
        else:
            self.respond("213 %s" % lmt)

    def ftp_MKD(self, path):
        """Create the specified directory."""
        line = self.fs.fs2ftp(path)
        try:
            self.run_as_current_user(self.fs.mkdir, path)
        except (OSError, FilesystemError):
            err = sys.exc_info()[1]
            why = _strerror(err)
            self.respond('550 %s.' %why)
        else:
            # The 257 response is supposed to include the directory
            # name and in case it contains embedded double-quotes
            # they must be doubled (see RFC-959, chapter 7, appendix 2).
            self.respond('257 "%s" directory created.' % line.replace('"', '""'))

    def ftp_RMD(self, path):
        """Remove the specified directory."""
        if self.fs.realpath(path) == self.fs.realpath(self.fs.root):
            msg = "Can't remove root directory."
            self.respond("550 %s" % msg)
            return
        try:
            self.run_as_current_user(self.fs.rmdir, path)
        except (OSError, FilesystemError):
            err = sys.exc_info()[1]
            why = _strerror(err)
            self.respond('550 %s.' % why)
        else:
            self.respond("250 Directory removed.")

    def ftp_DELE(self, path):
        """Delete the specified file."""
        try:
            self.run_as_current_user(self.fs.remove, path)
        except (OSError, FilesystemError):
            err = sys.exc_info()[1]
            why = _strerror(err)
            self.respond('550 %s.' % why)
        else:
            self.respond("250 File removed.")

    def ftp_RNFR(self, path):
        """Rename the specified (only the source name is specified
        here, see RNTO command)"""
        if not self.fs.lexists(path):
            self.respond("550 No such file or directory.")
        elif self.fs.realpath(path) == self.fs.realpath(self.fs.root):
            self.respond("550 Can't rename the home directory.")
        else:
            self._rnfr = path
            self.respond("350 Ready for destination name.")

    def ftp_RNTO(self, path):
        """Rename file (destination name only, source is specified with
        RNFR).
        """
        if not self._rnfr:
            self.respond("503 Bad sequence of commands: use RNFR first.")
            return
        src = self._rnfr
        self._rnfr = None
        try:
            self.run_as_current_user(self.fs.rename, src, path)
        except (OSError, FilesystemError):
            err = sys.exc_info()[1]
            why = _strerror(err)
            self.respond('550 %s.' % why)
        else:
            self.respond("250 Renaming ok.")


        # --- others

    def ftp_TYPE(self, line):
        """Set current type data type to binary/ascii"""
        type = line.upper().replace(' ', '')
        if type in ("A", "L7"):
            self.respond("200 Type set to: ASCII.")
            self._current_type = 'a'
        elif type in ("I", "L8"):
            self.respond("200 Type set to: Binary.")
            self._current_type = 'i'
        else:
            self.respond('504 Unsupported type "%s".' % line)

    def ftp_STRU(self, line):
        """Set file structure ("F" is the only one supported (noop))."""
        stru = line.upper()
        if stru == 'F':
            self.respond('200 File transfer structure set to: F.')
        elif stru in ('P', 'R'):
           # R is required in minimum implementations by RFC-959, 5.1.
           # RFC-1123, 4.1.2.13, amends this to only apply to servers
           # whose file systems support record structures, but also
           # suggests that such a server "may still accept files with
           # STRU R, recording the byte stream literally".
           # Should we accept R but with no operational difference from
           # F? proftpd and wu-ftpd don't accept STRU R. We just do
           # the same.
           #
           # RFC-1123 recommends against implementing P.
            self.respond('504 Unimplemented STRU type.')
        else:
            self.respond('501 Unrecognized STRU type.')

    def ftp_MODE(self, line):
        """Set data transfer mode ("S" is the only one supported (noop))."""
        mode = line.upper()
        if mode == 'S':
            self.respond('200 Transfer mode set to: S')
        elif mode in ('B', 'C'):
            self.respond('504 Unimplemented MODE type.')
        else:
            self.respond('501 Unrecognized MODE type.')

    def ftp_STAT(self, path):
        """Return statistics about current ftp session. If an argument
        is provided return directory listing over command channel.

        Implementation note:

        RFC-959 does not explicitly mention globbing but many FTP
        servers do support it as a measure of convenience for FTP
        clients and users.

        In order to search for and match the given globbing expression,
        the code has to search (possibly) many directories, examine
        each contained filename, and build a list of matching files in
        memory.  Since this operation can be quite intensive, both CPU-
        and memory-wise, we do not support globbing.
        """
        # return STATus information about ftpd
        if not path:
            s = []
            s.append('Connected to: %s:%s' % self.socket.getsockname()[:2])
            if self.authenticated:
                s.append('Logged in as: %s' % self.username)
            else:
                if not self.username:
                    s.append("Waiting for username.")
                else:
                    s.append("Waiting for password.")
            if self._current_type == 'a':
                type = 'ASCII'
            else:
                type = 'Binary'
            s.append("TYPE: %s; STRUcture: File; MODE: Stream" % type)
            if self._dtp_acceptor is not None:
                s.append('Passive data channel waiting for connection.')
            elif self.data_channel is not None:
                bytes_sent = self.data_channel.tot_bytes_sent
                bytes_recv = self.data_channel.tot_bytes_received
                elapsed_time = self.data_channel.get_elapsed_time()
                s.append('Data connection open:')
                s.append('Total bytes sent: %s' % bytes_sent)
                s.append('Total bytes received: %s' % bytes_recv)
                s.append('Transfer elapsed time: %s secs' % elapsed_time)
            else:
                s.append('Data connection closed.')

            self.push('211-FTP server status:\r\n')
            self.push(''.join([' %s\r\n' % item for item in s]))
            self.respond('211 End of status.')
        # return directory LISTing over the command channel
        else:
            line = self.fs.fs2ftp(path)
            try:
                iterator = self.run_as_current_user(self.fs.get_list_dir, path)
            except (OSError, FilesystemError):
                err = sys.exc_info()[1]
                why = _strerror(err)
                self.respond('550 %s.' %why)
            else:
                self.push('213-Status of "%s":\r\n' % line)
                self.push_with_producer(BufferedIteratorProducer(iterator))
                self.respond('213 End of status.')

    def ftp_FEAT(self, line):
        """List all new features supported as defined in RFC-2398."""
        features = ['UTF8', 'TVFS']
        features += [feat for feat in ('EPRT', 'EPSV', 'MDTM', 'SIZE') \
                     if feat in self.proto_cmds]
        features.extend(self._extra_feats)
        if 'MLST' in self.proto_cmds or 'MLSD' in self.proto_cmds:
            facts = ''
            for fact in self._available_facts:
                if fact in self._current_facts:
                    facts += fact + '*;'
                else:
                    facts += fact + ';'
            features.append('MLST ' + facts)
        if 'REST' in self.proto_cmds:
            features.append('REST STREAM')
        features.sort()
        self.push("211-Features supported:\r\n")
        self.push("".join([" %s\r\n" % x for x in features]))
        self.respond('211 End FEAT.')

    def ftp_OPTS(self, line):
        """Specify options for FTP commands as specified in RFC-2389."""
        try:
            if line.count(' ') > 1:
                raise ValueError('Invalid number of arguments')
            if ' ' in line:
                cmd, arg = line.split(' ')
                if ';' not in arg:
                    raise ValueError('Invalid argument')
            else:
                cmd, arg = line, ''
            # actually the only command able to accept options is MLST
            if cmd.upper() != 'MLST' or 'MLST' not in self.proto_cmds:
                raise ValueError('Unsupported command "%s"' % cmd)
        except ValueError:
            err = sys.exc_info()[1]
            self.respond('501 %s.' % err)
        else:
            facts = [x.lower() for x in arg.split(';')]
            self._current_facts = [x for x in facts if x in self._available_facts]
            f = ''.join([x + ';' for x in self._current_facts])
            self.respond('200 MLST OPTS ' + f)

    def ftp_NOOP(self, line):
        """Do nothing."""
        self.respond("200 I successfully done nothin'.")

    def ftp_SYST(self, line):
        """Return system type (always returns UNIX type: L8)."""
        # This command is used to find out the type of operating system
        # at the server.  The reply shall have as its first word one of
        # the system names listed in RFC-943.
        # Since that we always return a "/bin/ls -lA"-like output on
        # LIST we  prefer to respond as if we would on Unix in any case.
        self.respond("215 UNIX Type: L8")

    def ftp_ALLO(self, line):
        """Allocate bytes for storage (noop)."""
        # not necessary (always respond with 202)
        self.respond("202 No storage allocation necessary.")

    def ftp_HELP(self, line):
        """Return help text to the client."""
        if line:
            line = line.upper()
            if line in self.proto_cmds:
                self.respond("214 %s" % self.proto_cmds[line]['help'])
            else:
                self.respond("501 Unrecognized command.")
        else:
            # provide a compact list of recognized commands
            def formatted_help():
                cmds = []
                keys = [x for x in self.proto_cmds.keys() if not x.startswith('SITE ')]
                keys.sort()
                while keys:
                    elems = tuple((keys[0:8]))
                    cmds.append(' %-6s' * len(elems) % elems + '\r\n')
                    del keys[0:8]
                return ''.join(cmds)

            self.push("214-The following commands are recognized:\r\n")
            self.push(formatted_help())
            self.respond("214 Help command successful.")

        # --- site commands

    # The user willing to add support for a specific SITE command must
    # update self.proto_cmds dictionary and define a new ftp_SITE_%CMD%
    # method in the subclass.

    def ftp_SITE_CHMOD(self, path, mode):
        """Change file mode."""
        # Note: although most UNIX servers implement it, SITE CHMOD is not
        # defined in any official RFC.
        try:
            assert len(mode) in (3, 4)
            for x in mode:
                assert 0 <= int(x) <= 7
            mode = int(mode, 8)
        except (AssertionError, ValueError):
            self.respond("501 Invalid SITE CHMOD format.")
        else:
            try:
                self.run_as_current_user(self.fs.chmod, path, mode)
            except (OSError, FilesystemError):
                err = sys.exc_info()[1]
                why = _strerror(err)
                self.respond('550 %s.' % why)
            else:
                self.respond('200 SITE CHMOD successful.')

    def ftp_SITE_HELP(self, line):
        """Return help text to the client for a given SITE command."""
        if line:
            line = line.upper()
            if line in self.proto_cmds:
                self.respond("214 %s" % self.proto_cmds[line]['help'])
            else:
                self.respond("501 Unrecognized SITE command.")
        else:
            self.push("214-The following SITE commands are recognized:\r\n")
            site_cmds = []
            for cmd in sorted(self.proto_cmds.keys()):
                if cmd.startswith('SITE '):
                    site_cmds.append(' %s\r\n' % cmd[5:])
            self.push(''.join(site_cmds))
            self.respond("214 Help SITE command successful.")

        # --- support for deprecated cmds

    # RFC-1123 requires that the server treat XCUP, XCWD, XMKD, XPWD
    # and XRMD commands as synonyms for CDUP, CWD, MKD, LIST and RMD.
    # Such commands are obsoleted but some ftp clients (e.g. Windows
    # ftp.exe) still use them.

    def ftp_XCUP(self, line):
        """Change to the parent directory. Synonym for CDUP. Deprecated."""
        self.ftp_CDUP(line)

    def ftp_XCWD(self, line):
        """Change the current working directory. Synonym for CWD. Deprecated."""
        self.ftp_CWD(line)

    def ftp_XMKD(self, line):
        """Create the specified directory. Synonym for MKD. Deprecated."""
        self.ftp_MKD(line)

    def ftp_XPWD(self, line):
        """Return the current working directory. Synonym for PWD. Deprecated."""
        self.ftp_PWD(line)

    def ftp_XRMD(self, line):
        """Remove the specified directory. Synonym for RMD. Deprecated."""
        self.ftp_RMD(line)


class FTPServer(asyncore.dispatcher):
    """This class is an asyncore.disptacher subclass.  It creates a FTP
    socket listening on <address>, dispatching the requests to a <handler>
    (typically FTPHandler class).

    Depending on the type of address specified IPv4 or IPv6 connections
    (or both, depending from the underlying system) will be accepted.

    All relevant session information is stored in class attributes
    described below.

     - (int) max_cons:
        number of maximum simultaneous connections accepted (defaults
        to 512). Can be set to 0 for unlimited but it is recommended
        to always have a limit to avoid running out of file descriptors
        (DoS).

     - (int) max_cons_per_ip:
        number of maximum connections accepted for the same IP address
        (defaults to 0 == unlimited).
    """

    max_cons = 512
    max_cons_per_ip = 0

    def __init__(self, address, handler):
        """Initiate the FTP server opening listening on address.

         - (tuple) address: the host:port pair on which the command
           channel will listen.

         - (classobj) handler: the handler class to use.
        """
        asyncore.dispatcher.__init__(self)
        self.handler = handler
        self.ip_map = []
        host, port = address
        # in case of FTPS class not properly configured we want errors
        # to be raised here rather than later, when client connects
        if hasattr(handler, 'get_ssl_context'):
            handler.get_ssl_context()

        # AF_INET or AF_INET6 socket
        # Get the correct address family for our host (allows IPv6 addresses)
        try:
            info = socket.getaddrinfo(host, port, socket.AF_UNSPEC,
                                      socket.SOCK_STREAM, 0, socket.AI_PASSIVE)
        except socket.gaierror:
            # Probably a DNS issue. Assume IPv4.
            self.create_socket(socket.AF_INET, socket.SOCK_STREAM)
            self.set_reuse_addr()
            self.bind((host, port))
        else:
            for res in info:
                af, socktype, proto, canonname, sa = res
                try:
                    self.create_socket(af, socktype)
                    self.set_reuse_addr()
                    self.bind(sa)
                except socket.error:
                    msg = sys.exc_info()[1]
                    if self.socket:
                        self.socket.close()
                    self.socket = None
                    continue
                break
            if not self.socket:
                raise socket.error(msg)
        self.listen(5)

    @property
    def address(self):
        return self.socket.getsockname()[:2]

    def set_reuse_addr(self):
        # Overridden for convenience. Avoid to reuse address on Windows.
        if (os.name in ('nt', 'ce')) or (sys.platform == 'cygwin'):
            return
        asyncore.dispatcher.set_reuse_addr(self)

    @classmethod
    def serve_forever(cls, timeout=1.0, use_poll=False, count=None):
        """A wrap around asyncore.loop(); starts the asyncore polling
        loop including running the scheduler.
        The arguments are the same expected by original asyncore.loop()
        function:

         - (float) timeout: the timeout passed to select() or poll()
           system calls expressed in seconds (default 1.0).

         - (bool) use_poll: when True use poll() instead of select()
           (default False).

         - (int) count: how many times the polling loop gets called
           before returning.  If None loops forever (default None).
        """
        if use_poll and hasattr(asyncore.select, 'poll'):
            poll_fun = asyncore.poll2
        else:
            poll_fun = asyncore.poll

        if count is None:
            log("Starting FTP server")
            try:
                try:
                    while asyncore.socket_map or _scheduler._tasks:
                        poll_fun(timeout)
                        _scheduler()
                except (KeyboardInterrupt, SystemExit, asyncore.ExitNow):
                    pass
            finally:
                log("Shutting down FTP server")
                cls.close_all()
        else:
            while (asyncore.socket_map or _scheduler._tasks) and count > 0:
                if asyncore.socket_map:
                    poll_fun(timeout)
                if _scheduler._tasks:
                    _scheduler()
                count -= 1

    def handle_accept(self):
        """Called when remote client initiates a connection."""
        try:
            sock, addr = self.accept()
        except TypeError:
            # sometimes accept() might return None (see issue 91)
            return
        except socket.error:
            err = sys.exc_info()[1]
            # ECONNABORTED might be thrown on *BSD (see issue 105)
            if err.args[0] != errno.ECONNABORTED:
                logerror(traceback.format_exc())
            return
        else:
            # sometimes addr == None instead of (ip, port) (see issue 104)
            if addr is None:
                return

        handler = None
        ip = None
        try:
            handler = self.handler(sock, self)
            if not handler.connected:
                return
            log("[]%s:%s Connected." % addr[:2])
            ip = addr[0]
            self.ip_map.append(ip)

            # For performance and security reasons we should always set a
            # limit for the number of file descriptors that socket_map
            # should contain.  When we're running out of such limit we'll
            # use the last available channel for sending a 421 response
            # to the client before disconnecting it.
            if self.max_cons and (len(asyncore.socket_map) > self.max_cons):
                handler.handle_max_cons()
                return

            # accept only a limited number of connections from the same
            # source address.
            if self.max_cons_per_ip:
                if self.ip_map.count(ip) > self.max_cons_per_ip:
                    handler.handle_max_cons_per_ip()
                    return

            try:
                handler.handle()
            except:
                handler.handle_error()
        except (KeyboardInterrupt, SystemExit, asyncore.ExitNow):
            raise
        except:
            # This is supposed to be an application bug that should
            # be fixed. We do not want to tear down the server though
            # (DoS). We just log the exception, hoping that someone
            # will eventually file a bug. References:
            # - http://code.google.com/p/pyftpdlib/issues/detail?id=143
            # - http://code.google.com/p/pyftpdlib/issues/detail?id=166
            # - https://groups.google.com/forum/#!topic/pyftpdlib/h7pPybzAx14
            logerror(traceback.format_exc())
            if handler is not None:
                handler.close()
            else:
                if ip is not None and ip in self.ip_map:
                    self.ip_map.remove(ip)

    def writable(self):
        return 0

    def handle_error(self):
        """Called to handle any uncaught exceptions."""
        try:
            raise
        except (KeyboardInterrupt, SystemExit, asyncore.ExitNow):
            raise
        except:
            logerror(traceback.format_exc())
        self.close()

    @classmethod
    def close_all(cls, ignore_all=False):
        """Stop serving and also disconnects all currently connected
        clients.

         - (bool) ignore_all:
            having it set to False results in raising exception in case
            of unexpected errors.

        Implementation note:

        This is how asyncore.close_all() is implemented starting from
        Python 2.6.
        The previous versions of close_all() instead of iterating over
        all opened channels and calling close() method for each one
        of them only closed sockets generating memory leaks.
        """
        # We sort the list so that we close all FTP handler instances
        # first since FTPHandler.close() has the peculiarity of
        # automatically closing all its children (DTPHandler, ActiveDTP
        # and PassiveDTP).
        # This should minimize the possibility to incur in race
        # conditions or memory leaks caused by orphaned references
        # left behind in case of error.
        values = sorted(asyncore.socket_map.values(),
                        key=lambda inst: isinstance(inst, FTPHandler),
                        reverse=True)
        for x in values:
            try:
                x.close()
<<<<<<< HEAD
            except OSError, x:
                if x.args[0] == errno.EBADF:
=======
            except OSError:
                err = sys.exc_info()[1]
                if err.args[0] == errno.EBADF:
>>>>>>> aaf0eaac
                    pass
                elif not ignore_all:
                    raise
            except (asyncore.ExitNow, KeyboardInterrupt, SystemExit):
                raise
            except:
                if not ignore_all:
                    asyncore.socket_map.clear()
                    del _scheduler._tasks[:]
                    raise
        asyncore.socket_map.clear()

        for x in _scheduler._tasks:
            try:
                if not x.cancelled:
                    x.cancel()
            except (asyncore.ExitNow, KeyboardInterrupt, SystemExit):
                raise
            except:
                if not ignore_all:
                    del _scheduler._tasks[:]
                    raise
        del _scheduler._tasks[:]


def main():
    """Start a stand alone anonymous FTP server."""

    class CustomizedOptionFormatter(optparse.IndentedHelpFormatter):
        """Formats options shown in help in a prettier way."""

        def format_option(self, option):
            result = []
            opts = self.option_strings[option]
            result.append('  %s\n' % opts)
            if option.help:
                help_text = '     %s\n\n' % self.expand_default(option)
                result.append(help_text)
            return ''.join(result)

    usage = "python -m pyftpdlib.ftpserver [options]"
    parser = optparse.OptionParser(usage=usage, description=main.__doc__,
                                   formatter=CustomizedOptionFormatter())
    parser.add_option('-i', '--interface', default='0.0.0.0', metavar="ADDRESS",
                      help="specify the interface to run on (default all "
                           "interfaces)")
    parser.add_option('-p', '--port', type="int", default=21, metavar="PORT",
                      help="specity port number to run on (default 21)")
    parser.add_option('-w', '--write', action="store_true", default=False,
                      help="grants write access for the anonymous user "
                           "(default read-only)")
    parser.add_option('-d', '--directory', default=getcwdu(), metavar="FOLDER",
                      help="specify the directory to share (default current "
                           "directory)")
    parser.add_option('-n', '--nat-address', default=None, metavar="ADDRESS",
                      help="the NAT address to use for passive connections")
    parser.add_option('-r', '--range', default=None, metavar="FROM-TO",
                      help="the range of TCP ports to use for passive "
                           "connections (e.g. -r 8000-9000)")
    parser.add_option('-v', '--version', action='store_true',
                      help="print pyftpdlib version and exit")

    options, args = parser.parse_args()
    if options.version:
        sys.exit("pyftpdlib %s" % __ver__)
    passive_ports = None
    if options.range:
        try:
            start, stop = options.range.split('-')
            start = int(start)
            stop = int(stop)
        except ValueError:
            parser.error('invalid argument passed to -r option')
        else:
            passive_ports = list(range(start, stop + 1))
    # On recent Windows versions, if address is not specified and IPv6
    # is installed the socket will listen on IPv6 by default; in this
    # case we force IPv4 instead.
    if os.name in ('nt', 'ce') and not options.interface:
        options.interface = '0.0.0.0'

    authorizer = DummyAuthorizer()
    perm = options.write and "elradfmwM" or "elr"
    authorizer.add_anonymous(options.directory, perm=perm)
    handler = FTPHandler
    handler.authorizer = authorizer
    handler.masquerade_address = options.nat_address
    handler.passive_ports = passive_ports
    ftpd = FTPServer((options.interface, options.port), FTPHandler)
    ftpd.serve_forever()

if __name__ == '__main__':
    main()<|MERGE_RESOLUTION|>--- conflicted
+++ resolved
@@ -4045,14 +4045,9 @@
         for x in values:
             try:
                 x.close()
-<<<<<<< HEAD
-            except OSError, x:
-                if x.args[0] == errno.EBADF:
-=======
             except OSError:
                 err = sys.exc_info()[1]
                 if err.args[0] == errno.EBADF:
->>>>>>> aaf0eaac
                     pass
                 elif not ignore_all:
                     raise
