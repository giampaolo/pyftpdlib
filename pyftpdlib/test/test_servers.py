# Copyright (C) 2007 Giampaolo Rodola' <g.rodola@gmail.com>.
# Use of this source code is governed by MIT license that can be
# found in the LICENSE file.

import contextlib
import ftplib
import socket

import pytest

from pyftpdlib import handlers
from pyftpdlib import servers
<<<<<<< HEAD
=======
from pyftpdlib._compat import super
from pyftpdlib.test import BSD
from pyftpdlib.test import GITHUB_ACTIONS
>>>>>>> b4fa04a2
from pyftpdlib.test import GLOBAL_TIMEOUT
from pyftpdlib.test import HOST
from pyftpdlib.test import OSX
from pyftpdlib.test import PASSWD
from pyftpdlib.test import USER
from pyftpdlib.test import WINDOWS
from pyftpdlib.test import PyftpdlibTestCase
from pyftpdlib.test import ThreadedTestFTPd
from pyftpdlib.test import close_client
from pyftpdlib.test.test_functional import TestCornerCases
from pyftpdlib.test.test_functional import TestFtpAbort
from pyftpdlib.test.test_functional import TestFtpAuthentication
from pyftpdlib.test.test_functional import TestFtpCmdsSemantic
from pyftpdlib.test.test_functional import TestFtpDummyCmds
from pyftpdlib.test.test_functional import TestFtpFsOperations
from pyftpdlib.test.test_functional import TestFtpListingCmds
from pyftpdlib.test.test_functional import TestFtpRetrieveData
from pyftpdlib.test.test_functional import TestFtpStoreData
from pyftpdlib.test.test_functional import TestIPv4Environment
from pyftpdlib.test.test_functional import TestIPv6Environment


MPROCESS_SUPPORT = hasattr(servers, 'MultiprocessFTPServer')
if BSD or OSX and GITHUB_ACTIONS:
    MPROCESS_SUPPORT = False  # XXX: it's broken!!


class TestFTPServer(PyftpdlibTestCase):
    """Tests for *FTPServer classes."""

    server_class = ThreadedTestFTPd
    client_class = ftplib.FTP

    def setUp(self):
        super().setUp()
        self.server = None
        self.client = None

    def tearDown(self):
        if self.client is not None:
            close_client(self.client)
        if self.server is not None:
            self.server.stop()
        super().tearDown()

    @pytest.mark.skipif(WINDOWS, reason="POSIX only")
    def test_sock_instead_of_addr(self):
        # pass a socket object instead of an address tuple to FTPServer
        # constructor
        with contextlib.closing(socket.socket()) as sock:
            sock.bind((HOST, 0))
            sock.listen(5)
            ip, port = sock.getsockname()[:2]
            self.server = self.server_class(sock)
            self.server.start()
            self.client = self.client_class(timeout=GLOBAL_TIMEOUT)
            self.client.connect(ip, port)
            self.client.login(USER, PASSWD)

    def test_ctx_mgr(self):
        with servers.FTPServer((HOST, 0), handlers.FTPHandler) as server:
            assert server is not None


# =====================================================================
# --- threaded FTP server mixin tests
# =====================================================================

# What we're going to do here is repeat the original functional tests
# defined in test_functinal.py but by using different concurrency
# modules (multi thread and multi process instead of async.
# This is useful as we reuse the existent functional tests which are
# supposed to work no matter what the concurrency model is.


class _TFTPd(ThreadedTestFTPd):
    server_class = servers.ThreadedFTPServer


class ThreadFTPTestMixin:
    server_class = _TFTPd


class TestFtpAuthenticationThreadMixin(
    ThreadFTPTestMixin, TestFtpAuthentication
):
    pass


class TestTFtpDummyCmdsThreadMixin(ThreadFTPTestMixin, TestFtpDummyCmds):
    pass


class TestFtpCmdsSemanticThreadMixin(ThreadFTPTestMixin, TestFtpCmdsSemantic):
    pass


class TestFtpFsOperationsThreadMixin(ThreadFTPTestMixin, TestFtpFsOperations):
    pass


class TestFtpStoreDataThreadMixin(ThreadFTPTestMixin, TestFtpStoreData):
    pass


class TestFtpRetrieveDataThreadMixin(ThreadFTPTestMixin, TestFtpRetrieveData):
    pass


class TestFtpListingCmdsThreadMixin(ThreadFTPTestMixin, TestFtpListingCmds):
    pass


class TestFtpAbortThreadMixin(ThreadFTPTestMixin, TestFtpAbort):
    pass


# class TestTimeoutsThreadMixin(ThreadFTPTestMixin, TestTimeouts):
#     def test_data_timeout_not_reached(self): pass
# class TestConfOptsThreadMixin(ThreadFTPTestMixin, TestConfigurableOptions):
#     pass


# class TestCallbacksThreadMixin(ThreadFTPTestMixin, TestCallbacks):
#     pass


class TestIPv4EnvironmentThreadMixin(ThreadFTPTestMixin, TestIPv4Environment):
    pass


class TestIPv6EnvironmentThreadMixin(ThreadFTPTestMixin, TestIPv6Environment):
    pass


class TestCornerCasesThreadMixin(ThreadFTPTestMixin, TestCornerCases):
    pass


# class TestFTPServerThreadMixin(ThreadFTPTestMixin, TestFTPServer):
#     pass


# =====================================================================
# --- multiprocess FTP server mixin tests
# =====================================================================

if MPROCESS_SUPPORT:

    class MultiProcFTPd(ThreadedTestFTPd):
        server_class = servers.MultiprocessFTPServer

    class MProcFTPTestMixin:
        server_class = MultiProcFTPd

else:

    @pytest.mark.skip(reason="multiprocessing module not installed")
    class MProcFTPTestMixin:
        pass


class TestFtpAuthenticationMProcMixin(
    MProcFTPTestMixin, TestFtpAuthentication
):
    pass


class TestTFtpDummyCmdsMProcMixin(MProcFTPTestMixin, TestFtpDummyCmds):
    pass


class TestFtpCmdsSemanticMProcMixin(MProcFTPTestMixin, TestFtpCmdsSemantic):
    pass


class TestFtpFsOperationsMProcMixin(MProcFTPTestMixin, TestFtpFsOperations):

    def test_unforeseen_mdtm_event(self):
        pass


class TestFtpStoreDataMProcMixin(MProcFTPTestMixin, TestFtpStoreData):
    pass


class TestFtpRetrieveDataMProcMixin(MProcFTPTestMixin, TestFtpRetrieveData):
    pass


class TestFtpListingCmdsMProcMixin(MProcFTPTestMixin, TestFtpListingCmds):
    pass


class TestFtpAbortMProcMixin(MProcFTPTestMixin, TestFtpAbort):
    pass


# class TestTimeoutsMProcMixin(MProcFTPTestMixin, TestTimeouts):
#     def test_data_timeout_not_reached(self): pass
# class TestConfiOptsMProcMixin(MProcFTPTestMixin, TestConfigurableOptions):
#     pass
# class TestCallbacksMProcMixin(MProcFTPTestMixin, TestCallbacks): pass


class TestIPv4EnvironmentMProcMixin(MProcFTPTestMixin, TestIPv4Environment):
    pass


class TestIPv6EnvironmentMProcMixin(MProcFTPTestMixin, TestIPv6Environment):
    pass


class TestCornerCasesMProcMixin(MProcFTPTestMixin, TestCornerCases):
    pass


# class TestFTPServerMProcMixin(MProcFTPTestMixin, TestFTPServer):
#     pass<|MERGE_RESOLUTION|>--- conflicted
+++ resolved
@@ -10,12 +10,8 @@
 
 from pyftpdlib import handlers
 from pyftpdlib import servers
-<<<<<<< HEAD
-=======
-from pyftpdlib._compat import super
 from pyftpdlib.test import BSD
 from pyftpdlib.test import GITHUB_ACTIONS
->>>>>>> b4fa04a2
 from pyftpdlib.test import GLOBAL_TIMEOUT
 from pyftpdlib.test import HOST
 from pyftpdlib.test import OSX
