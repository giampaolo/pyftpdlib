# Copyright (C) 2007 Giampaolo Rodola' <g.rodola@gmail.com>.
# Use of this source code is governed by MIT license that can be
# found in the LICENSE file.

"""
Start a stand alone anonymous FTP server from the command line as in:

$ python -m pyftpdlib
"""

import logging
import optparse
import os
import sys

from . import __ver__
from ._compat import getcwdu
from .authorizers import DummyAuthorizer
from .handlers import FTPHandler
from .log import config_logging
from .servers import FTPServer


class CustomizedOptionFormatter(optparse.IndentedHelpFormatter):
    """Formats options shown in help in a prettier way."""

    def format_option(self, option):
        result = []
        opts = self.option_strings[option]
        result.append('  %s\n' % opts)
        if option.help:
            help_text = '     %s\n\n' % self.expand_default(option)
            result.append(help_text)
        return ''.join(result)


def main():
    """Start a stand alone anonymous FTP server."""
    usage = "python -m pyftpdlib [options]"
    parser = optparse.OptionParser(usage=usage, description=main.__doc__,
                                   formatter=CustomizedOptionFormatter())
    parser.add_option('-i', '--interface', default=None, metavar="ADDRESS",
                      help="specify the interface to run on (default all "
                           "interfaces)")
    parser.add_option('-p', '--port', type="int", default=2121, metavar="PORT",
                      help="specify port number to run on (default 2121)")
    parser.add_option('-w', '--write', action="store_true", default=False,
                      help="grants write access for logged in user "
                           "(default read-only)")
    parser.add_option('-d', '--directory', default=getcwdu(), metavar="FOLDER",
                      help="specify the directory to share (default current "
                           "directory)")
    parser.add_option('-n', '--nat-address', default=None, metavar="ADDRESS",
                      help="the NAT address to use for passive connections")
    parser.add_option('-r', '--range', default=None, metavar="FROM-TO",
                      help="the range of TCP ports to use for passive "
                           "connections (e.g. -r 8000-9000)")
    parser.add_option('-D', '--debug', action='store_true',
                      help="enable DEBUG logging evel")
    parser.add_option('-v', '--version', action='store_true',
                      help="print pyftpdlib version and exit")
<<<<<<< HEAD
=======
    parser.add_option('-V', '--verbose', action='store_true',
                      help="activate a more verbose logging")
    parser.add_option('-u', '--username', type=str, default=None,
                      help="specify username to login with (anonymous login "
                           "will be disabled and password required "
                           "if supplied)")
    parser.add_option('--password', type=str, default=None,
                      help="specify a password to login with (username "
                           "required to be useful)")
>>>>>>> 1a33d600

    options, args = parser.parse_args()
    if options.version:
        sys.exit("pyftpdlib %s" % __ver__)
    if options.debug:
        config_logging(level=logging.DEBUG)

    passive_ports = None
    if options.range:
        try:
            start, stop = options.range.split('-')
            start = int(start)
            stop = int(stop)
        except ValueError:
            parser.error('invalid argument passed to -r option')
        else:
            passive_ports = list(range(start, stop + 1))
    # On recent Windows versions, if address is not specified and IPv6
    # is installed the socket will listen on IPv6 by default; in this
    # case we force IPv4 instead.
    if os.name in ('nt', 'ce') and not options.interface:
        options.interface = '0.0.0.0'

    authorizer = DummyAuthorizer()
    perm = options.write and "elradfmwM" or "elr"
    if options.username:
        if not options.password:
            parser.error("if username is supplied, password is required")
        authorizer.add_user(options.username,
                            options.password,
                            options.directory,
                            perm=perm)
    else:
        authorizer.add_anonymous(options.directory, perm=perm)
    handler = FTPHandler
    handler.authorizer = authorizer
    handler.masquerade_address = options.nat_address
    handler.passive_ports = passive_ports
    ftpd = FTPServer((options.interface, options.port), FTPHandler)
    try:
        ftpd.serve_forever()
    finally:
        ftpd.close_all()


if __name__ == '__main__':
    main()<|MERGE_RESOLUTION|>--- conflicted
+++ resolved
@@ -59,18 +59,15 @@
                       help="enable DEBUG logging evel")
     parser.add_option('-v', '--version', action='store_true',
                       help="print pyftpdlib version and exit")
-<<<<<<< HEAD
-=======
     parser.add_option('-V', '--verbose', action='store_true',
                       help="activate a more verbose logging")
     parser.add_option('-u', '--username', type=str, default=None,
                       help="specify username to login with (anonymous login "
                            "will be disabled and password required "
                            "if supplied)")
-    parser.add_option('--password', type=str, default=None,
+    parser.add_option('-P', '--password', type=str, default=None,
                       help="specify a password to login with (username "
                            "required to be useful)")
->>>>>>> 1a33d600
 
     options, args = parser.parse_args()
     if options.version:
@@ -98,7 +95,8 @@
     perm = options.write and "elradfmwM" or "elr"
     if options.username:
         if not options.password:
-            parser.error("if username is supplied, password is required")
+            parser.error(
+                "if username (-u) is supplied, password ('-P') is required")
         authorizer.add_user(options.username,
                             options.password,
                             options.directory,
