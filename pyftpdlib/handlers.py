# Copyright (C) 2007 Giampaolo Rodola' <g.rodola@gmail.com>.
# Use of this source code is governed by MIT license that can be
# found in the LICENSE file.

import asynchat
import contextlib
import errno
import glob
import logging
import os
import random
import socket
import ssl
import sys
import time
import traceback
from datetime import datetime


try:
    import grp
    import pwd
except ImportError:
    pwd = grp = None

from . import __ver__
from .authorizers import AuthenticationFailed
from .authorizers import AuthorizerError
from .authorizers import DummyAuthorizer
from .filesystems import AbstractedFS
from .filesystems import FilesystemError
from .ioloop import _ERRNOS_DISCONNECTED
from .ioloop import _ERRNOS_RETRY
from .ioloop import Acceptor
from .ioloop import AsyncChat
from .ioloop import Connector
from .ioloop import RetryError
from .ioloop import timer
from .log import debug
from .log import logger


CR_BYTE = ord('\r')


proto_cmds = {
    'ABOR': dict(
        perm=None, auth=True, arg=False, help='Syntax: ABOR (abort transfer).'
    ),
    'ALLO': dict(
        perm=None,
        auth=True,
        arg=True,
        help='Syntax: ALLO <SP> bytes (noop; allocate storage).',
    ),
    'APPE': dict(
        perm='a',
        auth=True,
        arg=True,
        help='Syntax: APPE <SP> file-name (append data to file).',
    ),
    'CDUP': dict(
        perm='e',
        auth=True,
        arg=False,
        help='Syntax: CDUP (go to parent directory).',
    ),
    'CWD': dict(
        perm='e',
        auth=True,
        arg=None,
        help='Syntax: CWD [<SP> dir-name] (change working directory).',
    ),
    'DELE': dict(
        perm='d',
        auth=True,
        arg=True,
        help='Syntax: DELE <SP> file-name (delete file).',
    ),
    'EPRT': dict(
        perm=None,
        auth=True,
        arg=True,
        help='Syntax: EPRT <SP> |proto|ip|port| (extended active mode).',
    ),
    'EPSV': dict(
        perm=None,
        auth=True,
        arg=None,
        help='Syntax: EPSV [<SP> proto/"ALL"] (extended passive mode).',
    ),
    'FEAT': dict(
        perm=None,
        auth=False,
        arg=False,
        help='Syntax: FEAT (list all new features supported).',
    ),
    'HELP': dict(
        perm=None,
        auth=False,
        arg=None,
        help='Syntax: HELP [<SP> cmd] (show help).',
    ),
    'LIST': dict(
        perm='l',
        auth=True,
        arg=None,
        help='Syntax: LIST [<SP> path] (list files).',
    ),
    'MDTM': dict(
        perm='l',
        auth=True,
        arg=True,
        help='Syntax: MDTM [<SP> path] (file last modification time).',
    ),
    'MFMT': dict(
        perm='T',
        auth=True,
        arg=True,
        help=(
            'Syntax: MFMT <SP> timeval <SP> path (file update last '
            'modification time).'
        ),
    ),
    'MLSD': dict(
        perm='l',
        auth=True,
        arg=None,
        help='Syntax: MLSD [<SP> path] (list directory).',
    ),
    'MLST': dict(
        perm='l',
        auth=True,
        arg=None,
        help='Syntax: MLST [<SP> path] (show information about path).',
    ),
    'MODE': dict(
        perm=None,
        auth=True,
        arg=True,
        help='Syntax: MODE <SP> mode (noop; set data transfer mode).',
    ),
    'MKD': dict(
        perm='m',
        auth=True,
        arg=True,
        help='Syntax: MKD <SP> path (create directory).',
    ),
    'NLST': dict(
        perm='l',
        auth=True,
        arg=None,
        help='Syntax: NLST [<SP> path] (list path in a compact form).',
    ),
    'NOOP': dict(
        perm=None,
        auth=False,
        arg=False,
        help='Syntax: NOOP (just do nothing).',
    ),
    'OPTS': dict(
        perm=None,
        auth=True,
        arg=True,
        help='Syntax: OPTS <SP> cmd [<SP> option] (set option for command).',
    ),
    'PASS': dict(
        perm=None,
        auth=False,
        arg=None,
        help='Syntax: PASS [<SP> password] (set user password).',
    ),
    'PASV': dict(
        perm=None,
        auth=True,
        arg=False,
        help='Syntax: PASV (open passive data connection).',
    ),
    'PORT': dict(
        perm=None,
        auth=True,
        arg=True,
        help='Syntax: PORT <sp> h,h,h,h,p,p (open active data connection).',
    ),
    'PWD': dict(
        perm=None,
        auth=True,
        arg=False,
        help='Syntax: PWD (get current working directory).',
    ),
    'QUIT': dict(
        perm=None,
        auth=False,
        arg=False,
        help='Syntax: QUIT (quit current session).',
    ),
    'REIN': dict(
        perm=None, auth=True, arg=False, help='Syntax: REIN (flush account).'
    ),
    'REST': dict(
        perm=None,
        auth=True,
        arg=True,
        help='Syntax: REST <SP> offset (set file offset).',
    ),
    'RETR': dict(
        perm='r',
        auth=True,
        arg=True,
        help='Syntax: RETR <SP> file-name (retrieve a file).',
    ),
    'RMD': dict(
        perm='d',
        auth=True,
        arg=True,
        help='Syntax: RMD <SP> dir-name (remove directory).',
    ),
    'RNFR': dict(
        perm='f',
        auth=True,
        arg=True,
        help='Syntax: RNFR <SP> file-name (rename (source name)).',
    ),
    'RNTO': dict(
        perm='f',
        auth=True,
        arg=True,
        help='Syntax: RNTO <SP> file-name (rename (destination name)).',
    ),
    'SITE': dict(
        perm=None,
        auth=False,
        arg=True,
        help='Syntax: SITE <SP> site-command (execute SITE command).',
    ),
    'SITE HELP': dict(
        perm=None,
        auth=False,
        arg=None,
        help='Syntax: SITE HELP [<SP> cmd] (show SITE command help).',
    ),
    'SITE CHMOD': dict(
        perm='M',
        auth=True,
        arg=True,
        help='Syntax: SITE CHMOD <SP> mode path (change file mode).',
    ),
    'SIZE': dict(
        perm='l',
        auth=True,
        arg=True,
        help='Syntax: SIZE <SP> file-name (get file size).',
    ),
    'STAT': dict(
        perm='l',
        auth=False,
        arg=None,
        help='Syntax: STAT [<SP> path name] (server stats [list files]).',
    ),
    'STOR': dict(
        perm='w',
        auth=True,
        arg=True,
        help='Syntax: STOR <SP> file-name (store a file).',
    ),
    'STOU': dict(
        perm='w',
        auth=True,
        arg=None,
        help='Syntax: STOU [<SP> name] (store a file with a unique name).',
    ),
    'STRU': dict(
        perm=None,
        auth=True,
        arg=True,
        help='Syntax: STRU <SP> type (noop; set file structure).',
    ),
    'SYST': dict(
        perm=None,
        auth=False,
        arg=False,
        help='Syntax: SYST (get operating system type).',
    ),
    'TYPE': dict(
        perm=None,
        auth=True,
        arg=True,
        help='Syntax: TYPE <SP> [A | I] (set transfer type).',
    ),
    'USER': dict(
        perm=None,
        auth=False,
        arg=True,
        help='Syntax: USER <SP> user-name (set username).',
    ),
    'XCUP': dict(
        perm='e',
        auth=True,
        arg=False,
        help='Syntax: XCUP (obsolete; go to parent directory).',
    ),
    'XCWD': dict(
        perm='e',
        auth=True,
        arg=None,
        help='Syntax: XCWD [<SP> dir-name] (obsolete; change directory).',
    ),
    'XMKD': dict(
        perm='m',
        auth=True,
        arg=True,
        help='Syntax: XMKD <SP> dir-name (obsolete; create directory).',
    ),
    'XPWD': dict(
        perm=None,
        auth=True,
        arg=False,
        help='Syntax: XPWD (obsolete; get current dir).',
    ),
    'XRMD': dict(
        perm='d',
        auth=True,
        arg=True,
        help='Syntax: XRMD <SP> dir-name (obsolete; remove directory).',
    ),
}

if not hasattr(os, 'chmod'):
    del proto_cmds['SITE CHMOD']


def _strerror(err):
    if isinstance(err, EnvironmentError):
        try:
            return os.strerror(err.errno)
        except AttributeError:
            # not available on PythonCE
            if not hasattr(os, 'strerror'):
                return err.strerror
            raise
    else:
        return str(err)


def _is_ssl_sock(sock):
    return isinstance(sock, ssl.SSLSocket)


def _support_hybrid_ipv6():
    """Return True if it is possible to use hybrid IPv6/IPv4 sockets
    on this platform.
    """
    # Note: IPPROTO_IPV6 constant is broken on Windows, see:
    # http://bugs.python.org/issue6926
    try:
        if not socket.has_ipv6:
            return False
        with contextlib.closing(socket.socket(socket.AF_INET6)) as sock:
            return not sock.getsockopt(socket.IPPROTO_IPV6, socket.IPV6_V6ONLY)
    except (OSError, AttributeError):
        return False


SUPPORTS_HYBRID_IPV6 = _support_hybrid_ipv6()


class _FileReadWriteError(OSError):
    """Exception raised when reading or writing a file during a transfer."""


class _GiveUpOnSendfile(Exception):
    """Exception raised in case use of sendfile() fails on first try,
    in which case send() will be used.
    """


# --- DTP classes


class PassiveDTP(Acceptor):
    """Creates a socket listening on a local port, dispatching the
    resultant connection to DTPHandler. Used for handling PASV command.

     - (int) timeout: the timeout for a remote client to establish
       connection with the listening socket. Defaults to 30 seconds.

     - (int) backlog: the maximum number of queued connections passed
       to listen(). If a connection request arrives when the queue is
       full the client may raise ECONNRESET. Defaults to 5.
    """

    timeout = 30
    backlog = None

    def __init__(self, cmd_channel, extmode=False):
        """Initialize the passive data server.

        - (instance) cmd_channel: the command channel class instance.
        - (bool) extmode: whether use extended passive mode response type.
        """
        self.cmd_channel = cmd_channel
        self.log = cmd_channel.log
        self.log_exception = cmd_channel.log_exception
        Acceptor.__init__(self, ioloop=cmd_channel.ioloop)

        local_ip = self.cmd_channel.socket.getsockname()[0]
        if local_ip in self.cmd_channel.masquerade_address_map:
            masqueraded_ip = self.cmd_channel.masquerade_address_map[local_ip]
        elif self.cmd_channel.masquerade_address:
            masqueraded_ip = self.cmd_channel.masquerade_address
        else:
            masqueraded_ip = None

        if self.cmd_channel.server.socket.family != socket.AF_INET:
            # dual stack IPv4/IPv6 support
            af = self.bind_af_unspecified((local_ip, 0))
            self.socket.close()
            self.del_channel()
        else:
            af = self.cmd_channel.socket.family

        self.create_socket(af, socket.SOCK_STREAM)

        if self.cmd_channel.passive_ports is None:
            # By using 0 as port number value we let kernel choose a
            # free unprivileged random port.
            self.bind((local_ip, 0))
        else:
            ports = list(self.cmd_channel.passive_ports)
            while ports:
                port = ports.pop(random.randint(0, len(ports) - 1))
                self.set_reuse_addr()
                try:
                    self.bind((local_ip, port))
                except PermissionError:
                    self.cmd_channel.log(
                        f"ignoring EPERM when bind()ing port {port}",
                        logfun=logger.debug,
                    )
                except OSError as err:
                    if err.errno == errno.EADDRINUSE:  # port already in use
                        if ports:
                            continue
                        # If cannot use one of the ports in the configured
                        # range we'll use a kernel-assigned port, and log
                        # a message reporting the issue.
                        # By using 0 as port number value we let kernel
                        # choose a free unprivileged random port.
                        else:
                            self.bind((local_ip, 0))
                            self.cmd_channel.log(
                                "Can't find a valid passive port in the "
                                "configured range. A random kernel-assigned "
                                "port will be used.",
                                logfun=logger.warning,
                            )
                    else:
                        raise
                else:
                    break
        self.listen(self.backlog or self.cmd_channel.server.backlog)

        port = self.socket.getsockname()[1]
        if not extmode:
            ip = masqueraded_ip or local_ip
            if ip.startswith('::ffff:'):
                # In this scenario, the server has an IPv6 socket, but
                # the remote client is using IPv4 and its address is
                # represented as an IPv4-mapped IPv6 address which
                # looks like this ::ffff:151.12.5.65, see:
                # http://en.wikipedia.org/wiki/IPv6#IPv4-mapped_addresses
                # http://tools.ietf.org/html/rfc3493.html#section-3.7
                # We truncate the first bytes to make it look like a
                # common IPv4 address.
                ip = ip[7:]
            # The format of 227 response in not standardized.
            # This is the most expected:
            resp = '227 Entering passive mode (%s,%d,%d).' % (
                ip.replace('.', ','),
                port // 256,
                port % 256,
            )
            self.cmd_channel.respond(resp)
        else:
            self.cmd_channel.respond(
                f'229 Entering extended passive mode (|||{int(port)}|).'
            )
        if self.timeout:
            self.call_later(self.timeout, self.handle_timeout)

    # --- connection / overridden

    def handle_accepted(self, sock, addr):
        """Called when remote client initiates a connection."""
        if not self.cmd_channel.connected:
            return self.close()

        # Check the origin of data connection.  If not expressively
        # configured we drop the incoming data connection if remote
        # IP address does not match the client's IP address.
        if self.cmd_channel.remote_ip != addr[0]:
            if not self.cmd_channel.permit_foreign_addresses:
                try:
                    sock.close()
                except OSError:
                    pass
                msg = (
                    '425 Rejected data connection from foreign address '
                    f'{addr[0]}:{addr[1]}.'
                )
                self.cmd_channel.respond_w_warning(msg)
                # do not close listening socket: it couldn't be client's blame
                return
            else:
                # site-to-site FTP allowed
                msg = (
                    'Established data connection with foreign address '
                    f'{addr[0]}:{addr[1]}.'
                )
                self.cmd_channel.log(msg, logfun=logger.warning)
        # Immediately close the current channel (we accept only one
        # connection at time) and avoid running out of max connections
        # limit.
        self.close()
        # delegate such connection to DTP handler
        if self.cmd_channel.connected:
            handler = self.cmd_channel.dtp_handler(sock, self.cmd_channel)
            if handler.connected:
                self.cmd_channel.data_channel = handler
                self.cmd_channel._on_dtp_connection()

    def handle_timeout(self):
        if self.cmd_channel.connected:
            self.cmd_channel.respond(
                "421 Passive data channel timed out.", logfun=logger.info
            )
        self.close()

    def handle_error(self):
        """Called to handle any uncaught exceptions."""
        try:
            raise  # noqa: PLE0704
        except Exception:
            logger.error(traceback.format_exc())
        try:
            self.close()
        except Exception:
            logger.critical(traceback.format_exc())

    def close(self):
        debug("call: close()", inst=self)
        Acceptor.close(self)


class ActiveDTP(Connector):
    """Connects to remote client and dispatches the resulting connection
    to DTPHandler. Used for handling PORT command.

     - (int) timeout: the timeout for us to establish connection with
       the client's listening data socket.
    """

    timeout = 30

    def __init__(self, ip, port, cmd_channel):
        """Initialize the active data channel attempting to connect
        to remote data socket.

         - (str) ip: the remote IP address.
         - (int) port: the remote port.
         - (instance) cmd_channel: the command channel class instance.
        """
        Connector.__init__(self, ioloop=cmd_channel.ioloop)
        self.cmd_channel = cmd_channel
        self.log = cmd_channel.log
        self.log_exception = cmd_channel.log_exception
        self._idler = None
        if self.timeout:
            self._idler = self.ioloop.call_later(
                self.timeout, self.handle_timeout, _errback=self.handle_error
            )

        if ip.count('.') == 3:
            self._cmd = "PORT"
            self._normalized_addr = f"{ip}:{port}"
        else:
            self._cmd = "EPRT"
            self._normalized_addr = f"[{ip}]:{port}"

        source_ip = self.cmd_channel.socket.getsockname()[0]
        # dual stack IPv4/IPv6 support
        try:
            self.connect_af_unspecified((ip, port), (source_ip, 0))
        except (socket.gaierror, OSError):
            self.handle_close()

    def readable(self):
        return False

    def handle_connect(self):
        """Called when connection is established."""
        self.del_channel()
        if self._idler is not None and not self._idler.cancelled:
            self._idler.cancel()
        if not self.cmd_channel.connected:
            return self.close()
        # test_active_conn_error tests this condition
        err = self.socket.getsockopt(socket.SOL_SOCKET, socket.SO_ERROR)
        if err != 0:
            raise OSError(err)
        msg = 'Active data connection established.'
        self.cmd_channel.respond('200 ' + msg)
        self.cmd_channel.log_cmd(self._cmd, self._normalized_addr, 200, msg)
        if not self.cmd_channel.connected:
            return self.close()
        # delegate such connection to DTP handler
        handler = self.cmd_channel.dtp_handler(self.socket, self.cmd_channel)
        self.cmd_channel.data_channel = handler
        self.cmd_channel._on_dtp_connection()

    def handle_timeout(self):
        if self.cmd_channel.connected:
            msg = "Active data channel timed out."
            self.cmd_channel.respond("421 " + msg, logfun=logger.info)
            self.cmd_channel.log_cmd(
                self._cmd, self._normalized_addr, 421, msg
            )
        self.close()

    def handle_close(self):
        # With the new IO loop, handle_close() gets called in case
        # the fd appears in the list of exceptional fds.
        # This means connect() failed.
        if not self._closed:
            self.close()
            if self.cmd_channel.connected:
                msg = "Can't connect to specified address."
                self.cmd_channel.respond("425 " + msg)
                self.cmd_channel.log_cmd(
                    self._cmd, self._normalized_addr, 425, msg
                )

    def handle_error(self):
        """Called to handle any uncaught exceptions."""
        try:
            raise  # noqa: PLE0704
        except (socket.gaierror, OSError):
            pass
        except Exception:
            self.log_exception(self)
        try:
            self.handle_close()
        except Exception:
            logger.critical(traceback.format_exc())

    def close(self):
        debug("call: close()", inst=self)
        if not self._closed:
            Connector.close(self)
            if self._idler is not None and not self._idler.cancelled:
                self._idler.cancel()


class DTPHandler(AsyncChat):
    """Class handling server-data-transfer-process (server-DTP, see
    RFC-959) managing data-transfer operations involving sending
    and receiving data.

    Class attributes:

     - (int) timeout: the timeout which roughly is the maximum time we
       permit data transfers to stall for with no progress. If the
       timeout triggers, the remote client will be kicked off
       (defaults 300).

     - (int) ac_in_buffer_size: incoming data buffer size (defaults 65536)

     - (int) ac_out_buffer_size: outgoing data buffer size (defaults 65536)
    """

    timeout = 300
    ac_in_buffer_size = 65536
    ac_out_buffer_size = 65536

    def __init__(self, sock, cmd_channel):
        """Initialize the command channel.

        - (instance) sock: the socket object instance of the newly
           established connection.
        - (instance) cmd_channel: the command channel class instance.
        """
        self.cmd_channel = cmd_channel
        self.file_obj = None
        self.receive = False
        self.transfer_finished = False
        self.tot_bytes_sent = 0
        self.tot_bytes_received = 0
        self.cmd = None
        self.log = cmd_channel.log
        self.log_exception = cmd_channel.log_exception
        self._data_wrapper = None
        self._lastdata = 0
        self._had_cr = False
        self._start_time = timer()
        self._resp = ()
        self._offset = None
        self._filefd = None
        self._idler = None
        self._initialized = False
        try:
            AsyncChat.__init__(self, sock, ioloop=cmd_channel.ioloop)
        except OSError as err:
            # if we get an exception here we want the dispatcher
            # instance to set socket attribute before closing, see:
            # https://github.com/giampaolo/pyftpdlib/issues/188
            AsyncChat.__init__(
                self, socket.socket(), ioloop=cmd_channel.ioloop
            )
            # https://github.com/giampaolo/pyftpdlib/issues/143
            self.close()
            if err.errno == errno.EINVAL:
                return
            self.handle_error()
            return

        # remove this instance from IOLoop's socket map
        if not self.connected:
            self.close()
            return
        if self.timeout:
            self._idler = self.ioloop.call_every(
                self.timeout, self.handle_timeout, _errback=self.handle_error
            )

    def __repr__(self):
        return '<%s(%s)>' % (  # noqa: UP031
            self.__class__.__name__,
            self.cmd_channel.get_repr_info(as_str=True),  # noqa: UP031
        )

    __str__ = __repr__

    def use_sendfile(self):
        if not self.cmd_channel.use_sendfile:
            # as per server config
            return False
        if self.file_obj is None or not hasattr(self.file_obj, "fileno"):
            # directory listing or unusual file obj
            return False
        try:
            # io.IOBase default implementation raises io.UnsupportedOperation
            # UnsupportedOperation inherits ValueError
            # also may raise ValueError if stream is closed
            # https://docs.python.org/3/library/io.html#io.IOBase
            self.file_obj.fileno()
        except (OSError, ValueError):
            return False
        if self.cmd_channel._current_type != 'i':  # noqa: SIM103
            # text file transfer (need to transform file content on the fly)
            return False
        return True

    def push(self, data):
        self._initialized = True
        self.modify_ioloop_events(self.ioloop.WRITE)
        self._wanted_io_events = self.ioloop.WRITE
        AsyncChat.push(self, data)

    def push_with_producer(self, producer):
        self._initialized = True
        self.modify_ioloop_events(self.ioloop.WRITE)
        self._wanted_io_events = self.ioloop.WRITE
        if self.use_sendfile():
            self._offset = producer.file.tell()
            self._filefd = self.file_obj.fileno()
            try:
                self.initiate_sendfile()
            except _GiveUpOnSendfile:
                pass
            else:
                self.initiate_send = self.initiate_sendfile
                return
        debug("starting transfer using send()", self)
        AsyncChat.push_with_producer(self, producer)

    def close_when_done(self):
        asynchat.async_chat.close_when_done(self)

    def initiate_send(self):
        asynchat.async_chat.initiate_send(self)

    def initiate_sendfile(self):
        """A wrapper around sendfile."""
        try:
            sent = os.sendfile(
                self._fileno,
                self._filefd,
                self._offset,
                self.ac_out_buffer_size,
            )
        except OSError as err:
            if err.errno in _ERRNOS_RETRY or err.errno == errno.EBUSY:
                return
            elif err.errno in _ERRNOS_DISCONNECTED:
                self.handle_close()
            elif self.tot_bytes_sent == 0:
                logger.warning(
                    "sendfile() failed; falling back on using plain send"
                )
                raise _GiveUpOnSendfile
            else:
                raise
        else:
            if sent == 0:
                # this signals the channel that the transfer is completed
                self.discard_buffers()
                self.handle_close()
            else:
                self._offset += sent
                self.tot_bytes_sent += sent

    # --- utility methods

    def _posix_ascii_data_wrapper(self, chunk):
        """The data wrapper used for receiving data in ASCII mode on
        systems using a single line terminator, handling those cases
        where CRLF ('\r\n') gets delivered in two chunks.
        """
        if self._had_cr:
            chunk = b'\r' + chunk

        if chunk.endswith(b'\r'):
            self._had_cr = True
            chunk = chunk[:-1]
        else:
            self._had_cr = False

        return chunk.replace(b'\r\n', bytes(os.linesep, "ascii"))

    def enable_receiving(self, type, cmd):
        """Enable receiving of data over the channel. Depending on the
        TYPE currently in use it creates an appropriate wrapper for the
        incoming data.

         - (str) type: current transfer type, 'a' (ASCII) or 'i' (binary).
        """
        self._initialized = True
        self.modify_ioloop_events(self.ioloop.READ)
        self._wanted_io_events = self.ioloop.READ
        self.cmd = cmd
        if type == 'a':
            if os.linesep == '\r\n':
                self._data_wrapper = None
            else:
                self._data_wrapper = self._posix_ascii_data_wrapper
        elif type == 'i':
            self._data_wrapper = None
        else:
            raise TypeError("unsupported type")
        self.receive = True

    def get_transmitted_bytes(self):
        """Return the number of transmitted bytes."""
        return self.tot_bytes_sent + self.tot_bytes_received

    def get_elapsed_time(self):
        """Return the transfer elapsed time in seconds."""
        return timer() - self._start_time

    def transfer_in_progress(self):
        """Return True if a transfer is in progress, else False."""
        return self.get_transmitted_bytes() != 0

    # --- connection

    def send(self, data):
        result = AsyncChat.send(self, data)
        self.tot_bytes_sent += result
        return result

    def refill_buffer(self):  # pragma: no cover
        """Overridden as a fix around http://bugs.python.org/issue1740572
        (when the producer is consumed, close() was called instead of
        handle_close()).
        """
        while True:
            if len(self.producer_fifo):
                p = self.producer_fifo.first()
                # a 'None' in the producer fifo is a sentinel,
                # telling us to close the channel.
                if p is None:
                    if not self.ac_out_buffer:
                        self.producer_fifo.pop()
                        # self.close()
                        self.handle_close()
                    return
                elif isinstance(p, str):
                    self.producer_fifo.pop()
                    self.ac_out_buffer += p
                    return
                data = p.more()
                if data:
                    self.ac_out_buffer += data
                    return
                else:
                    self.producer_fifo.pop()
            else:
                return

    def handle_read(self):
        """Called when there is data waiting to be read."""
        try:
            chunk = self.recv(self.ac_in_buffer_size)
        except RetryError:
            pass
        except OSError:
            self.handle_error()
        else:
            self.tot_bytes_received += len(chunk)
            if not chunk:
                self.transfer_finished = True
                # self.close()  # <-- asyncore.recv() already do that...
                return
            if self._data_wrapper is not None:
                chunk = self._data_wrapper(chunk)
            try:
                self.file_obj.write(chunk)
            except OSError as err:
                raise _FileReadWriteError(err)

    handle_read_event = handle_read  # small speedup

    def readable(self):
        """Predicate for inclusion in the readable for select()."""
        # It the channel is not supposed to be receiving but yet it's
        # in the list of readable events, that means it has been
        # disconnected, in which case we explicitly close() it.
        # This is necessary as differently from FTPHandler this channel
        # is not supposed to be readable/writable at first, meaning the
        # upper IOLoop might end up calling readable() repeatedly,
        # hogging CPU resources.
        if not self.receive and not self._initialized:
            return self.close()
        return self.receive

    def writable(self):
        """Predicate for inclusion in the writable for select()."""
        return not self.receive and asynchat.async_chat.writable(self)

    def handle_timeout(self):
        """Called cyclically to check if data transfer is stalling with
        no progress in which case the client is kicked off.
        """
        if self.get_transmitted_bytes() > self._lastdata:
            self._lastdata = self.get_transmitted_bytes()
        else:
            msg = "Data connection timed out."
            self._resp = ("421 " + msg, logger.info)
            self.close()
            self.cmd_channel.close_when_done()

    def handle_error(self):
        """Called when an exception is raised and not otherwise handled."""
        try:
            raise  # noqa: PLE0704
        # an error could occur in case we fail reading / writing
        # from / to file (e.g. file system gets full)
        except _FileReadWriteError as err:
            error = _strerror(err.errno)
        except Exception:
            # some other exception occurred;  we don't want to provide
            # confidential error messages
            self.log_exception(self)
            error = "Internal error"
        try:
            self._resp = (f"426 {error}; transfer aborted.", logger.warning)
            self.close()
        except Exception:
            logger.critical(traceback.format_exc())

    def handle_close(self):
        """Called when the socket is closed."""
        # If we used channel for receiving we assume that transfer is
        # finished when client closes the connection, if we used channel
        # for sending we have to check that all data has been sent
        # (responding with 226) or not (responding with 426).
        # In both cases handle_close() is automatically called by the
        # underlying asynchat module.
        if not self._closed:
            if self.receive:
                self.transfer_finished = True
            else:
                self.transfer_finished = len(self.producer_fifo) == 0
            try:
                if self.transfer_finished:
                    self._resp = ("226 Transfer complete.", logger.debug)
                else:
                    tot_bytes = self.get_transmitted_bytes()
                    self._resp = (
                        (
                            f"426 Transfer aborted; {int(tot_bytes)} bytes"
                            " transmitted."
                        ),
                        logger.debug,
                    )
            finally:
                self.close()

    def close(self):
        """Close the data channel, first attempting to close any remaining
        file handles."""
        debug("call: close()", inst=self)
        if not self._closed:
            # RFC-959 says we must close the connection before replying
            AsyncChat.close(self)

            # Close file object before responding successfully to client
            if self.file_obj is not None and not self.file_obj.closed:
                self.file_obj.close()

            if self._resp:
                self.cmd_channel.respond(self._resp[0], logfun=self._resp[1])

            if self._idler is not None and not self._idler.cancelled:
                self._idler.cancel()
            if self.file_obj is not None:
                filename = self.file_obj.name
                elapsed_time = round(self.get_elapsed_time(), 3)
                self.cmd_channel.log_transfer(
                    cmd=self.cmd,
                    filename=self.file_obj.name,
                    receive=self.receive,
                    completed=self.transfer_finished,
                    elapsed=elapsed_time,
                    bytes=self.get_transmitted_bytes(),
                )
                if self.transfer_finished:
                    if self.receive:
                        self.cmd_channel.on_file_received(filename)
                    else:
                        self.cmd_channel.on_file_sent(filename)
                elif self.receive:
                    self.cmd_channel.on_incomplete_file_received(filename)
                else:
                    self.cmd_channel.on_incomplete_file_sent(filename)
            self.cmd_channel._on_dtp_close()


class ThrottledDTPHandler(DTPHandler):
    """A DTPHandler subclass which wraps sending and receiving in a data
    counter and temporarily "sleeps" the channel so that you burst to no
    more than x Kb/sec average.

     - (int) read_limit: the maximum number of bytes to read (receive)
       in one second (defaults to 0 == no limit).

     - (int) write_limit: the maximum number of bytes to write (send)
       in one second (defaults to 0 == no limit).

     - (bool) auto_sized_buffers: this option only applies when read
       and/or write limits are specified. When enabled it bumps down
       the data buffer sizes so that they are never greater than read
       and write limits which results in a less bursty and smoother
       throughput (default: True).
    """

    read_limit = 0
    write_limit = 0
    auto_sized_buffers = True

    def __init__(self, sock, cmd_channel):
        super().__init__(sock, cmd_channel)
        self._timenext = 0
        self._datacount = 0
        self.sleeping = False
        self._throttler = None
        if self.auto_sized_buffers:
            if self.read_limit:
                while self.ac_in_buffer_size > self.read_limit:
                    self.ac_in_buffer_size /= 2
            if self.write_limit:
                while self.ac_out_buffer_size > self.write_limit:
                    self.ac_out_buffer_size /= 2
        self.ac_in_buffer_size = int(self.ac_in_buffer_size)
        self.ac_out_buffer_size = int(self.ac_out_buffer_size)

    def __repr__(self):
        return DTPHandler.__repr__(self)

    def use_sendfile(self):
        return False

    def recv(self, buffer_size):
        chunk = super().recv(buffer_size)
        if self.read_limit:
            self._throttle_bandwidth(len(chunk), self.read_limit)
        return chunk

    def send(self, data):
        num_sent = super().send(data)
        if self.write_limit:
            self._throttle_bandwidth(num_sent, self.write_limit)
        return num_sent

    def _cancel_throttler(self):
        if self._throttler is not None and not self._throttler.cancelled:
            self._throttler.cancel()

    def _throttle_bandwidth(self, len_chunk, max_speed):
        """A method which counts data transmitted so that you burst to
        no more than x Kb/sec average.
        """
        self._datacount += len_chunk
        if self._datacount >= max_speed:
            self._datacount = 0
            now = timer()
            sleepfor = (self._timenext - now) * 2
            if sleepfor > 0:
                # we've passed bandwidth limits
                def unsleep():
                    if self.receive:
                        event = self.ioloop.READ
                    else:
                        event = self.ioloop.WRITE
                    self.add_channel(events=event)

                self.del_channel()
                self._cancel_throttler()
                self._throttler = self.ioloop.call_later(
                    sleepfor, unsleep, _errback=self.handle_error
                )
            self._timenext = now + 1

    def close(self):
        self._cancel_throttler()
        super().close()


# --- producers


class FileProducer:
    """Producer wrapper for file[-like] objects."""

    buffer_size = 65536

    def __init__(self, file, type):
        """Initialize the producer with a data_wrapper appropriate to TYPE.

        - (file) file: the file[-like] object.
        - (str) type: the current TYPE, 'a' (ASCII) or 'i' (binary).
        """
        self.file = file
        self.type = type
        self._prev_chunk_endswith_cr = False
        if type == 'a' and os.linesep != '\r\n':
            self._data_wrapper = self._posix_ascii_data_wrapper
        else:
            self._data_wrapper = None

    def _posix_ascii_data_wrapper(self, chunk):
        """The data wrapper used for sending data in ASCII mode on
        systems using a single line terminator, handling those cases
        where CRLF ('\r\n') gets delivered in two chunks.
        """
        chunk = bytearray(chunk)
        pos = 0
        if self._prev_chunk_endswith_cr and chunk.startswith(b'\n'):
            pos += 1
        while True:
            pos = chunk.find(b'\n', pos)
            if pos == -1:
                break
            if chunk[pos - 1] != CR_BYTE:
                chunk.insert(pos, CR_BYTE)
                pos += 1
            pos += 1
        self._prev_chunk_endswith_cr = chunk.endswith(b'\r')
        return chunk

    def more(self):
        """Attempt a chunk of data of size self.buffer_size."""
        try:
            data = self.file.read(self.buffer_size)
        except OSError as err:
            raise _FileReadWriteError(err)
        else:
            if self._data_wrapper is not None:
                data = self._data_wrapper(data)
            return data


class BufferedIteratorProducer:
    """Producer for iterator objects with buffer capabilities."""

    # how many times iterator.next() will be called before
    # returning some data
    loops = 20

    def __init__(self, iterator):
        self.iterator = iterator

    def more(self):
        """Attempt a chunk of data from iterator by calling
        its next() method different times.
        """
        buffer = []
        for _ in range(self.loops):
            try:
                buffer.append(next(self.iterator))
            except StopIteration:
                break
        return b''.join(buffer)


# --- FTP


class FTPHandler(AsyncChat):
    """Implements the FTP server Protocol Interpreter (see RFC-959),
    handling commands received from the client on the control channel.

    All relevant session information is stored in class attributes
    reproduced below and can be modified before instantiating this
    class.

     - (int) timeout:
       The timeout which is the maximum time a remote client may spend
       between FTP commands. If the timeout triggers, the remote client
       will be kicked off.  Defaults to 300 seconds.

     - (str) banner: the string sent when client connects.

     - (int) max_login_attempts:
        the maximum number of wrong authentications before disconnecting
        the client (default 3).

     - (bool)permit_foreign_addresses:
        FTP site-to-site transfer feature: also referenced as "FXP" it
        permits for transferring a file between two remote FTP servers
        without the transfer going through the client's host (not
        recommended for security reasons as described in RFC-2577).
        Having this attribute set to False means that all data
        connections from/to remote IP addresses which do not match the
        client's IP address will be dropped (defualt False).

     - (bool) permit_privileged_ports:
        set to True if you want to permit active data connections (PORT)
        over privileged ports (not recommended, defaulting to False).

     - (str) masquerade_address:
        the "masqueraded" IP address to provide along PASV reply when
        pyftpdlib is running behind a NAT or other types of gateways.
        When configured pyftpdlib will hide its local address and
        instead use the public address of your NAT (default None).

     - (dict) masquerade_address_map:
        in case the server has multiple IP addresses which are all
        behind a NAT router, you may wish to specify individual
        masquerade_addresses for each of them. The map expects a
        dictionary containing private IP addresses as keys, and their
        corresponding public (masquerade) addresses as values.

     - (list) passive_ports:
        what ports the ftpd will use for its passive data transfers.
        Value expected is a list of integers (e.g. range(60000, 65535)).
        When configured pyftpdlib will no longer use kernel-assigned
        random ports (default None).

     - (bool) use_gmt_times:
        when True causes the server to report all ls and MDTM times in
        GMT and not local time (default True).

     - (bool) use_sendfile: when True uses sendfile() system call to
        send a file resulting in faster uploads (from server to client).
        Works on UNIX only and requires pysendfile module to be
        installed separately:
        https://github.com/giampaolo/pysendfile/
        Automatically defaults to True if pysendfile module is
        installed.

     - (bool) tcp_no_delay: controls the use of the TCP_NODELAY socket
        option which disables the Nagle algorithm resulting in
        significantly better performances (default True on all systems
        where it is supported).

     - (str) unicode_errors:
       the error handler passed to ''.encode() and ''.decode():
       http://docs.python.org/library/stdtypes.html#str.decode
       (detaults to 'replace').

     - (str) log_prefix:
       the prefix string preceding any log line; all instance
       attributes can be used as arguments.


    All relevant instance attributes initialized when client connects
    are reproduced below.  You may be interested in them in case you
    want to subclass the original FTPHandler.

     - (bool) authenticated: True if client authenticated himself.
     - (str) username: the name of the connected user (if any).
     - (int) attempted_logins: number of currently attempted logins.
     - (str) current_type: the current transfer type (default "a")
     - (int) af: the connection's address family (IPv4/IPv6)
     - (instance) server: the FTPServer class instance.
     - (instance) data_channel: the data channel instance (if any).
    """

    # these are overridable defaults

    # default classes
    authorizer = DummyAuthorizer()
    active_dtp = ActiveDTP
    passive_dtp = PassiveDTP
    dtp_handler = DTPHandler
    abstracted_fs = AbstractedFS
    proto_cmds = proto_cmds

    # session attributes (explained in the docstring)
    timeout = 300
    banner = f"pyftpdlib {__ver__} ready."
    max_login_attempts = 3
    permit_foreign_addresses = False
    permit_privileged_ports = False
    masquerade_address = None
    masquerade_address_map = {}
    passive_ports = None
    use_gmt_times = True
    use_sendfile = hasattr(os, "sendfile")  # added in python 3.3
    tcp_no_delay = hasattr(socket, "TCP_NODELAY")
    unicode_errors = 'replace'
    log_prefix = '%(remote_ip)s:%(remote_port)s-[%(username)s]'
    auth_failed_timeout = 3

    def __init__(self, conn, server, ioloop=None):
        """Initialize the command channel.

        - (instance) conn: the socket object instance of the newly
           established connection.
        - (instance) server: the ftp server class instance.
        """
        # public session attributes
        self.server = server
        self.fs = None
        self.authenticated = False
        self.username = ""
        self.password = ""
        self.attempted_logins = 0
        self.data_channel = None
        self.remote_ip = ""
        self.remote_port = ""
        self.started = time.time()

        # private session attributes
        self._last_response = ""
        self._current_type = 'a'
        self._restart_position = 0
        self._quit_pending = False
        self._in_buffer = []
        self._in_buffer_len = 0
        self._epsvall = False
        self._dtp_acceptor = None
        self._dtp_connector = None
        self._in_dtp_queue = None
        self._out_dtp_queue = None
        self._extra_feats = []
        self._current_facts = ['type', 'perm', 'size', 'modify']
        self._rnfr = None
        self._idler = None
        self._log_debug = (
            logging.getLogger('pyftpdlib').getEffectiveLevel() <= logging.DEBUG
        )

        if os.name == 'posix':
            self._current_facts.append('unique')
        self._available_facts = self._current_facts[:]
        if pwd and grp:
            self._available_facts += ['unix.mode', 'unix.uid', 'unix.gid']
        if os.name == 'nt':
            self._available_facts.append('create')

        try:
            AsyncChat.__init__(self, conn, ioloop=ioloop)
        except OSError as err:
            # if we get an exception here we want the dispatcher
            # instance to set socket attribute before closing, see:
            # https://github.com/giampaolo/pyftpdlib/issues/188
            AsyncChat.__init__(self, socket.socket(), ioloop=ioloop)
            self.close()
            debug(f"call: FTPHandler.__init__, err {err!r}", self)
            if err.errno == errno.EINVAL:
                # https://github.com/giampaolo/pyftpdlib/issues/143
                return
            self.handle_error()
            return
        self.set_terminator(b"\r\n")

        # connection properties
        try:
            self.remote_ip, self.remote_port = self.socket.getpeername()[:2]
        except OSError as err:
            debug(
                f"call: FTPHandler.__init__, err on getpeername() {err!r}",
                self,
            )
            # A race condition  may occur if the other end is closing
            # before we can get the peername, hence ENOTCONN (see issue
            # #100) while EINVAL can occur on OSX (see issue #143).
            self.connected = False
            if err.errno in (errno.ENOTCONN, errno.EINVAL):
                self.close()
            else:
                self.handle_error()
            return
        else:
            self.log("FTP session opened (connect)")

        # try to handle urgent data inline
        try:
            self.socket.setsockopt(socket.SOL_SOCKET, socket.SO_OOBINLINE, 1)
        except OSError as err:
            debug(
                f"call: FTPHandler.__init__, err on SO_OOBINLINE {err!r}", self
            )

        # disable Nagle algorithm for the control socket only, resulting
        # in significantly better performances
        if self.tcp_no_delay:
            try:
                self.socket.setsockopt(socket.SOL_TCP, socket.TCP_NODELAY, 1)
            except OSError as err:
                debug(
                    f"call: FTPHandler.__init__, err on TCP_NODELAY {err!r}",
                    self,
                )

        # remove this instance from IOLoop's socket_map
        if not self.connected:
            self.close()
            return

        if self.timeout:
            self._idler = self.ioloop.call_later(
                self.timeout, self.handle_timeout, _errback=self.handle_error
            )

    def get_repr_info(self, as_str=False, extra_info=None):
        if extra_info is None:
            extra_info = {}
        info = {}
        info['id'] = id(self)
        info['addr'] = f"{self.remote_ip}:{self.remote_port}"
        if _is_ssl_sock(self.socket):
            info['ssl'] = True
        if self.username:
            info['user'] = self.username
        # If threads are involved sometimes "self" may be None (?!?).
        dc = getattr(self, 'data_channel', None)
        if dc is not None:
            if _is_ssl_sock(dc.socket):
                info['ssl-data'] = True
            if dc.file_obj:
                if self.data_channel.receive:
                    info['sending-file'] = dc.file_obj
                    if dc.use_sendfile():
                        info['use-sendfile(2)'] = True
                else:
                    info['receiving-file'] = dc.file_obj
                info['bytes-trans'] = dc.get_transmitted_bytes()
        info.update(extra_info)
        if as_str:
            return ', '.join([f'{k}={v!r}' for (k, v) in info.items()])
        return info

    def __repr__(self):
        return f'<{self.__class__.__name__}({self.get_repr_info(True)})>'

    __str__ = __repr__

    def handle(self):
        """Return a 220 'ready' response to the client over the command
        channel.
        """
        self.on_connect()
        if not self._closed and not self._closing:
            if len(self.banner) <= 75:
                self.respond(f"220 {self.banner!s}")
            else:
                self.push(f'220-{self.banner!s}\r\n')
                self.respond('220 ')

    def handle_max_cons(self):
        """Called when limit for maximum number of connections is reached."""
        msg = "421 Too many connections. Service temporarily unavailable."
        self.respond_w_warning(msg)
        # If self.push is used, data could not be sent immediately in
        # which case a new "loop" will occur exposing us to the risk of
        # accepting new connections.  Since this could cause asyncore to
        # run out of fds in case we're using select() on Windows  we
        # immediately close the channel by using close() instead of
        # close_when_done(). If data has not been sent yet client will
        # be silently disconnected.
        self.close()

    def handle_max_cons_per_ip(self):
        """Called when too many clients are connected from the same IP."""
        msg = "421 Too many connections from the same IP address."
        self.respond_w_warning(msg)
        self.close_when_done()

    def handle_timeout(self):
        """Called when client does not send any command within the time
        specified in <timeout> attribute."""
        msg = "Control connection timed out."
        self.respond("421 " + msg, logfun=logger.info)
        self.close_when_done()

    # --- asyncore / asynchat overridden methods

    def readable(self):
        # Checking for self.connected seems to be necessary as per:
        # https://github.com/giampaolo/pyftpdlib/issues/188#c18
        # In contrast to DTPHandler, here we are not interested in
        # attempting to receive any further data from a closed socket.
        return self.connected and AsyncChat.readable(self)

    def writable(self):
        return self.connected and AsyncChat.writable(self)

    def collect_incoming_data(self, data):
        """Read incoming data and append to the input buffer."""
        self._in_buffer.append(data)
        self._in_buffer_len += len(data)
        # Flush buffer if it gets too long (possible DoS attacks).
        # RFC-959 specifies that a 500 response could be given in
        # such cases
        buflimit = 2048
        if self._in_buffer_len > buflimit:
            self.respond_w_warning('500 Command too long.')
            self._in_buffer = []
            self._in_buffer_len = 0

    def decode(self, bytes):
        return bytes.decode('utf8', self.unicode_errors)

    def found_terminator(self):
        r"""Called when the incoming data stream matches the \r\n
        terminator.
        """
        if self._idler is not None and not self._idler.cancelled:
            self._idler.reset()

        line = b''.join(self._in_buffer)
        try:
            line = self.decode(line)
        except UnicodeDecodeError:
            # By default we'll never get here as we replace errors
            # but user might want to override this behavior.
            # RFC-2640 doesn't mention what to do in this case so
            # we'll just return 501 (bad arg).
            return self.respond("501 Can't decode command.")

        self._in_buffer = []
        self._in_buffer_len = 0

        cmd = line.split(' ')[0].upper()
        arg = line[len(cmd) + 1 :]
        try:
            self.pre_process_command(line, cmd, arg)
        except UnicodeEncodeError:
            self.respond(
                "501 can't decode path (server filesystem encoding is"
                f" {sys.getfilesystemencoding()})"
            )

    def pre_process_command(self, line, cmd, arg):
        kwargs = {}
        if cmd == "SITE" and arg:
            cmd = f"SITE {arg.split(' ')[0].upper()}"
            arg = line[len(cmd) + 1 :]

        if cmd != 'PASS':
            self.logline(f"<- {line}")
        else:
            self.logline(f"<- {line.split(' ')[0]} {'*' * 6}")

        # Recognize those commands having a "special semantic". They
        # should be sent by following the RFC-959 procedure of sending
        # Telnet IP/Synch sequence (chr 242 and 255) as OOB data but
        # since many ftp clients don't do it correctly we check the
        # last 4 characters only.
        if cmd not in self.proto_cmds:
            if cmd[-4:] in ('ABOR', 'STAT', 'QUIT'):
                cmd = cmd[-4:]
            else:
                msg = f'Command "{cmd}" not understood.'
                self.respond('500 ' + msg)
                if cmd:
                    self.log_cmd(cmd, arg, 500, msg)
                return

        if not arg and self.proto_cmds[cmd]['arg'] is True:  # NOQA
            msg = "Syntax error: command needs an argument."
            self.respond("501 " + msg)
            self.log_cmd(cmd, "", 501, msg)
            return
        if arg and self.proto_cmds[cmd]['arg'] is False:  # NOQA
            msg = "Syntax error: command does not accept arguments."
            self.respond("501 " + msg)
            self.log_cmd(cmd, arg, 501, msg)
            return

        if not self.authenticated:
            if self.proto_cmds[cmd]['auth'] or (cmd == 'STAT' and arg):
                msg = "Log in with USER and PASS first."
                self.respond("530 " + msg)
                self.log_cmd(cmd, arg, 530, msg)
            else:
                # call the proper ftp_* method
                self.process_command(cmd, arg)
                return
        else:
            if (cmd == 'STAT') and not arg:
                self.ftp_STAT('')
                return

            # for file-system related commands check whether real path
            # destination is valid
            if self.proto_cmds[cmd]['perm'] and (cmd != 'STOU'):
                if cmd in ('CWD', 'XCWD'):
                    arg = self.fs.ftp2fs(arg or '/')
                elif cmd in ('CDUP', 'XCUP'):
                    arg = self.fs.ftp2fs('..')
                elif cmd == 'LIST':
                    if arg.lower() in ('-a', '-l', '-al', '-la'):
                        arg = self.fs.ftp2fs(self.fs.cwd)
                    else:
                        arg = self.fs.ftp2fs(arg or self.fs.cwd)
                elif cmd == 'STAT':
                    if glob.has_magic(arg):
                        msg = 'Globbing not supported.'
                        self.respond('550 ' + msg)
                        self.log_cmd(cmd, arg, 550, msg)
                        return
                    arg = self.fs.ftp2fs(arg or self.fs.cwd)
                elif cmd == 'SITE CHMOD':
                    if ' ' not in arg:
                        msg = "Syntax error: command needs two arguments."
                        self.respond("501 " + msg)
                        self.log_cmd(cmd, "", 501, msg)
                        return
                    else:
                        mode, arg = arg.split(' ', 1)
                        arg = self.fs.ftp2fs(arg)
                        kwargs = dict(mode=mode)
                elif cmd == 'MFMT':
                    if ' ' not in arg:
                        msg = "Syntax error: command needs two arguments."
                        self.respond("501 " + msg)
                        self.log_cmd(cmd, "", 501, msg)
                        return
                    else:
                        timeval, arg = arg.split(' ', 1)
                        arg = self.fs.ftp2fs(arg)
                        kwargs = dict(timeval=timeval)

                else:  # LIST, NLST, MLSD, MLST
                    arg = self.fs.ftp2fs(arg or self.fs.cwd)

                if not self.fs.validpath(arg):
                    line = self.fs.fs2ftp(arg)
                    msg = f"{line!r} points to a path which is outside "
                    msg += "the user's root directory"
                    self.respond(f"550 {msg}.")
                    self.log_cmd(cmd, arg, 550, msg)
                    return

            # check permission
            perm = self.proto_cmds[cmd]['perm']
            if perm is not None and cmd != 'STOU':
                if not self.authorizer.has_perm(self.username, perm, arg):
                    msg = "Not enough privileges."
                    self.respond("550 " + msg)
                    self.log_cmd(cmd, arg, 550, msg)
                    return

            # call the proper ftp_* method
            self.process_command(cmd, arg, **kwargs)

    def process_command(self, cmd, *args, **kwargs):
        """Process command by calling the corresponding ftp_* class
        method (e.g. for received command "MKD pathname", ftp_MKD()
        method is called with "pathname" as the argument).
        """
        if self._closed:
            return
        self._last_response = ""
        method = getattr(self, 'ftp_' + cmd.replace(' ', '_'))
        method(*args, **kwargs)
        if self._last_response:
            code = int(self._last_response[:3])
            resp = self._last_response[4:]
            self.log_cmd(cmd, args[0], code, resp)

    def handle_error(self):
        try:
            self.log_exception(self)
            self.close()
        except Exception:
            logger.critical(traceback.format_exc())

    def handle_close(self):
        self.close()

    def close(self):
        """Close the current channel disconnecting the client."""
        debug("call: close()", inst=self)
        if not self._closed:
            AsyncChat.close(self)

            self._shutdown_connecting_dtp()

            if self.data_channel is not None:
                self.data_channel.close()
                del self.data_channel

            if self._out_dtp_queue is not None:
                file = self._out_dtp_queue[2]
                if file is not None:
                    file.close()
            if self._in_dtp_queue is not None:
                file = self._in_dtp_queue[0]
                if file is not None:
                    file.close()

            del self._out_dtp_queue
            del self._in_dtp_queue

            if self._idler is not None and not self._idler.cancelled:
                self._idler.cancel()

            # remove client IP address from ip map
            if self.remote_ip in self.server.ip_map:
                self.server.ip_map.remove(self.remote_ip)

            if self.fs is not None:
                self.fs.cmd_channel = None
                self.fs = None
            self.log("FTP session closed (disconnect).")
            # Having self.remote_ip not set means that no connection
            # actually took place, hence we're not interested in
            # invoking the callback.
            if self.remote_ip:
                self.ioloop.call_later(
                    0, self.on_disconnect, _errback=self.handle_error
                )

    def _shutdown_connecting_dtp(self):
        """Close any ActiveDTP or PassiveDTP instance waiting to
        establish a connection (passive or active).
        """
        if self._dtp_acceptor is not None:
            self._dtp_acceptor.close()
            self._dtp_acceptor = None
        if self._dtp_connector is not None:
            self._dtp_connector.close()
            self._dtp_connector = None

    # --- public callbacks
    # Note: to run a time consuming task make sure to use a separate
    # process or thread (see FAQs).

    def on_connect(self):
        """Called when client connects, *before* sending the initial
        220 reply.
        """

    def on_disconnect(self):
        """Called when connection is closed."""

    def on_login(self, username):
        """Called on user login."""

    def on_login_failed(self, username, password):
        """Called on failed login attempt.
        At this point client might have already been disconnected if it
        failed too many times.
        """

    def on_logout(self, username):
        """Called when user "cleanly" logs out due to QUIT or USER
        issued twice (re-login). This is not called if the connection
        is simply closed by client.
        """

    def on_file_sent(self, file):
        """Called every time a file has been successfully sent.
        "file" is the absolute name of the file just being sent.
        """

    def on_file_received(self, file):
        """Called every time a file has been successfully received.
        "file" is the absolute name of the file just being received.
        """

    def on_incomplete_file_sent(self, file):
        """Called every time a file has not been entirely sent.
        (e.g. ABOR during transfer or client disconnected).
        "file" is the absolute name of that file.
        """

    def on_incomplete_file_received(self, file):
        """Called every time a file has not been entirely received
        (e.g. ABOR during transfer or client disconnected).
        "file" is the absolute name of that file.
        """

    # --- internal callbacks

    def _on_dtp_connection(self):
        """Called every time data channel connects, either active or
        passive.

        Incoming and outgoing queues are checked for pending data.
        If outbound data is pending, it is pushed into the data channel.
        If awaiting inbound data, the data channel is enabled for
        receiving.
        """
        # Close accepting DTP only. By closing ActiveDTP DTPHandler
        # would receive a closed socket object.
        # self._shutdown_connecting_dtp()
        if self._dtp_acceptor is not None:
            self._dtp_acceptor.close()
            self._dtp_acceptor = None

        # stop the idle timer as long as the data transfer is not finished
        if self._idler is not None and not self._idler.cancelled:
            self._idler.cancel()

        # check for data to send
        if self._out_dtp_queue is not None:
            data, isproducer, file, cmd = self._out_dtp_queue
            self._out_dtp_queue = None
            self.data_channel.cmd = cmd
            if file:
                self.data_channel.file_obj = file
            try:
                if not isproducer:
                    self.data_channel.push(data)
                else:
                    self.data_channel.push_with_producer(data)
                if self.data_channel is not None:
                    self.data_channel.close_when_done()
            except Exception:
                # dealing with this exception is up to DTP (see bug #84)
                self.data_channel.handle_error()

        # check for data to receive
        elif self._in_dtp_queue is not None:
            file, cmd = self._in_dtp_queue
            self.data_channel.file_obj = file
            self._in_dtp_queue = None
            self.data_channel.enable_receiving(self._current_type, cmd)

    def _on_dtp_close(self):
        """Called every time the data channel is closed."""
        self.data_channel = None
        if self._quit_pending:
            self.close()
        elif self.timeout:
            # data transfer finished, restart the idle timer
            if self._idler is not None and not self._idler.cancelled:
                self._idler.cancel()
            self._idler = self.ioloop.call_later(
                self.timeout, self.handle_timeout, _errback=self.handle_error
            )

    # --- utility

    def push(self, data):
        asynchat.async_chat.push(self, data.encode('utf8'))

    def respond(self, resp, logfun=logger.debug):
        """Send a response to the client using the command channel."""
        self._last_response = resp
        self.push(resp + '\r\n')
        if self._log_debug:
            self.logline(f'-> {resp}', logfun=logfun)
        else:
            self.log(resp[4:], logfun=logfun)

    def respond_w_warning(self, resp):
        self.respond(resp, logfun=logger.warning)

    def push_dtp_data(self, data, isproducer=False, file=None, cmd=None):
        """Pushes data into the data channel.

        It is usually called for those commands requiring some data to
        be sent over the data channel (e.g. RETR).
        If data channel does not exist yet, it queues the data to send
        later; data will then be pushed into data channel when
        _on_dtp_connection() will be called.

         - (str/classobj) data: the data to send which may be a string
            or a producer object).
         - (bool) isproducer: whether treat data as a producer.
         - (file) file: the file[-like] object to send (if any).
        """
        if self.data_channel is not None:
            self.respond(
                "125 Data connection already open. Transfer starting."
            )
            if file:
                self.data_channel.file_obj = file
            try:
                if not isproducer:
                    self.data_channel.push(data)
                else:
                    self.data_channel.push_with_producer(data)
                if self.data_channel is not None:
                    self.data_channel.cmd = cmd
                    self.data_channel.close_when_done()
            except Exception:
                # dealing with this exception is up to DTP (see bug #84)
                self.data_channel.handle_error()
        else:
            self.respond(
                "150 File status okay. About to open data connection."
            )
            self._out_dtp_queue = (data, isproducer, file, cmd)

    def flush_account(self):
        """Flush account information by clearing attributes that need
        to be reset on a REIN or new USER command.
        """
        self._shutdown_connecting_dtp()
        # if there's a transfer in progress RFC-959 states we are
        # supposed to let it finish
        if self.data_channel is not None:
            if not self.data_channel.transfer_in_progress():
                self.data_channel.close()
                self.data_channel = None

        username = self.username
        if self.authenticated and username:
            self.on_logout(username)
        self.authenticated = False
        self.username = ""
        self.password = ""
        self.attempted_logins = 0
        self._current_type = 'a'
        self._restart_position = 0
        self._quit_pending = False
        self._in_dtp_queue = None
        self._rnfr = None
        self._out_dtp_queue = None

    def run_as_current_user(self, function, *args, **kwargs):
        """Execute a function impersonating the current logged-in user."""
        self.authorizer.impersonate_user(self.username, self.password)
        try:
            return function(*args, **kwargs)
        finally:
            self.authorizer.terminate_impersonation(self.username)

    # --- logging wrappers

    # this is defined earlier
    # log_prefix = '%(remote_ip)s:%(remote_port)s-[%(username)s]'

    def log(self, msg, logfun=logger.info):
        """Log a message, including additional identifying session data."""
        prefix = self.log_prefix % self.__dict__
        logfun(f"{prefix} {msg}")

    def logline(self, msg, logfun=logger.debug):
        """Log a line including additional identifying session data.
        By default this is disabled unless logging level == DEBUG.
        """
        if self._log_debug:
            prefix = self.log_prefix % self.__dict__
            logfun(f"{prefix} {msg}")

    def logerror(self, msg):
        """Log an error including additional identifying session data."""
        prefix = self.log_prefix % self.__dict__
        logger.error(f"{prefix} {msg}")

    def log_exception(self, instance):
        """Log an unhandled exception. 'instance' is the instance
        where the exception was generated.
        """
        logger.exception("unhandled exception in instance %r", instance)

    # the list of commands which gets logged when logging level
    # is >= logging.INFO
    log_cmds_list = [
        "DELE",
        "RNFR",
        "RNTO",
        "MKD",
        "RMD",
        "CWD",
        "XMKD",
        "XRMD",
        "XCWD",
        "REIN",
        "SITE CHMOD",
        "MFMT",
    ]

    def log_cmd(self, cmd, arg, respcode, respstr):
        """Log commands and responses in a standardized format.
        This is disabled in case the logging level is set to DEBUG.

         - (str) cmd:
            the command sent by client

         - (str) arg:
            the command argument sent by client.
            For filesystem commands such as DELE, MKD, etc. this is
            already represented as an absolute real filesystem path
            like "/home/user/file.ext".

         - (int) respcode:
            the response code as being sent by server. Response codes
            starting with 4xx or 5xx are returned if the command has
            been rejected for some reason.

         - (str) respstr:
            the response string as being sent by server.

        By default only DELE, RMD, RNTO, MKD, CWD, ABOR, REIN, SITE CHMOD
        commands are logged and the output is redirected to self.log
        method.

        Can be overridden to provide alternate formats or to log
        further commands.
        """
        if not self._log_debug and cmd in self.log_cmds_list:
            line = f"{cmd.strip()} {arg.strip()} {respcode}"
            if str(respcode)[0] in ('4', '5'):
                line += f' {respstr!r}'
            self.log(line)

    def log_transfer(self, cmd, filename, receive, completed, elapsed, bytes):
        """Log all file transfers in a standardized format.

        - (str) cmd:
           the original command who caused the transfer.

        - (str) filename:
           the absolutized name of the file on disk.

        - (bool) receive:
           True if the transfer was used for client uploading (STOR,
           STOU, APPE), False otherwise (RETR).

        - (bool) completed:
           True if the file has been entirely sent, else False.

        - (float) elapsed:
           transfer elapsed time in seconds.

        - (int) bytes:
           number of bytes transmitted.
        """
        line = '%s %s completed=%s bytes=%s seconds=%s' % (  # noqa
            cmd,
            filename,
            (completed and 1) or 0,
            bytes,
            elapsed,
        )
        self.log(line)

    # --- connection
    def _make_eport(self, ip, port):
        """Establish an active data channel with remote client which
        issued a PORT or EPRT command.
        """
        # FTP bounce attacks protection: according to RFC-2577 it's
        # recommended to reject PORT if IP address specified in it
        # does not match client IP address.
        remote_ip = self.remote_ip
        if remote_ip.startswith('::ffff:'):
            # In this scenario, the server has an IPv6 socket, but
            # the remote client is using IPv4 and its address is
            # represented as an IPv4-mapped IPv6 address which
            # looks like this ::ffff:151.12.5.65, see:
            # http://en.wikipedia.org/wiki/IPv6#IPv4-mapped_addresses
            # http://tools.ietf.org/html/rfc3493.html#section-3.7
            # We truncate the first bytes to make it look like a
            # common IPv4 address.
            remote_ip = remote_ip[7:]
        if not self.permit_foreign_addresses and ip != remote_ip:
            msg = (
                f"501 Rejected data connection to foreign address {ip}:{port}."
            )
            self.respond_w_warning(msg)
            return

        # ...another RFC-2577 recommendation is rejecting connections
        # to privileged ports (< 1024) for security reasons.
        if not self.permit_privileged_ports and port < 1024:
            msg = f'501 PORT against the privileged port "{port}" refused.'
            self.respond_w_warning(msg)
            return

        # close establishing DTP instances, if any
        self._shutdown_connecting_dtp()

        if self.data_channel is not None:
            self.data_channel.close()
            self.data_channel = None

        # make sure we are not hitting the max connections limit
        if not self.server._accept_new_cons():
            msg = "425 Too many connections. Can't open data channel."
            self.respond_w_warning(msg)
            return

        # open data channel
        self._dtp_connector = self.active_dtp(ip, port, self)

    def _make_epasv(self, extmode=False):
        """Initialize a passive data channel with remote client which
        issued a PASV or EPSV command.
        If extmode argument is True we assume that client issued EPSV in
        which case extended passive mode will be used (see RFC-2428).
        """
        # close establishing DTP instances, if any
        self._shutdown_connecting_dtp()

        # close established data connections, if any
        if self.data_channel is not None:
            self.data_channel.close()
            self.data_channel = None

        # make sure we are not hitting the max connections limit
        if not self.server._accept_new_cons():
            msg = "425 Too many connections. Can't open data channel."
            self.respond_w_warning(msg)
            return

        # open data channel
        self._dtp_acceptor = self.passive_dtp(self, extmode)

    def ftp_PORT(self, line):
        """Start an active data channel by using IPv4."""
        if self._epsvall:
            self.respond("501 PORT not allowed after EPSV ALL.")
            return
        # Parse PORT request for getting IP and PORT.
        # Request comes in as:
        # > h1,h2,h3,h4,p1,p2
        # ...where the client's IP address is h1.h2.h3.h4 and the TCP
        # port number is (p1 * 256) + p2.
        try:
            addr = list(map(int, line.split(',')))
            if len(addr) != 6:
                raise ValueError
            for x in addr[:4]:
                if not 0 <= x <= 255:
                    raise ValueError
            ip = '%d.%d.%d.%d' % tuple(addr[:4])
            port = (addr[4] * 256) + addr[5]
            if not 0 <= port <= 65535:
                raise ValueError
        except (ValueError, OverflowError):
            self.respond("501 Invalid PORT format.")
            return
        self._make_eport(ip, port)

    def ftp_EPRT(self, line):
        """Start an active data channel by choosing the network protocol
        to use (IPv4/IPv6) as defined in RFC-2428.
        """
        if self._epsvall:
            self.respond("501 EPRT not allowed after EPSV ALL.")
            return
        # Parse EPRT request for getting protocol, IP and PORT.
        # Request comes in as:
        # <d>proto<d>ip<d>port<d>
        # ...where <d> is an arbitrary delimiter character (usually "|") and
        # <proto> is the network protocol to use (1 for IPv4, 2 for IPv6).
        try:
            af, ip, port = line.split(line[0])[1:-1]
            port = int(port)
            if not 0 <= port <= 65535:
                raise ValueError
        except (ValueError, IndexError, OverflowError):
            self.respond("501 Invalid EPRT format.")
            return

        if af == "1":
            # test if AF_INET6 and IPV6_V6ONLY
            if (
                self.socket.family == socket.AF_INET6
                and not SUPPORTS_HYBRID_IPV6
            ):
                self.respond('522 Network protocol not supported (use 2).')
            else:
                try:
                    octs = list(map(int, ip.split('.')))
                    if len(octs) != 4:
                        raise ValueError
                    for x in octs:
                        if not 0 <= x <= 255:
                            raise ValueError
                except (ValueError, OverflowError):
                    self.respond("501 Invalid EPRT format.")
                else:
                    self._make_eport(ip, port)
        elif af == "2":
            if self.socket.family == socket.AF_INET:
                self.respond('522 Network protocol not supported (use 1).')
            else:
                self._make_eport(ip, port)
        elif self.socket.family == socket.AF_INET:
            self.respond('501 Unknown network protocol (use 1).')
        else:
            self.respond('501 Unknown network protocol (use 2).')

    def ftp_PASV(self, line):
        """Start a passive data channel by using IPv4."""
        if self._epsvall:
            self.respond("501 PASV not allowed after EPSV ALL.")
            return
        self._make_epasv(extmode=False)

    def ftp_EPSV(self, line):
        """Start a passive data channel by using IPv4 or IPv6 as defined
        in RFC-2428.
        """
        # RFC-2428 specifies that if an optional parameter is given,
        # we have to determine the address family from that otherwise
        # use the same address family used on the control connection.
        # In such a scenario a client may use IPv4 on the control channel
        # and choose to use IPv6 for the data channel.
        # But how could we use IPv6 on the data channel without knowing
        # which IPv6 address to use for binding the socket?
        # Unfortunately RFC-2428 does not provide satisfying information
        # on how to do that.  The assumption is that we don't have any way
        # to know wich address to use, hence we just use the same address
        # family used on the control connection.
        if not line:
            self._make_epasv(extmode=True)
        # IPv4
        elif line == "1":
            if self.socket.family != socket.AF_INET:
                self.respond('522 Network protocol not supported (use 2).')
            else:
                self._make_epasv(extmode=True)
        # IPv6
        elif line == "2":
            if self.socket.family == socket.AF_INET:
                self.respond('522 Network protocol not supported (use 1).')
            else:
                self._make_epasv(extmode=True)
        elif line.lower() == 'all':
            self._epsvall = True
            self.respond(
                '220 Other commands other than EPSV are now disabled.'
            )
        elif self.socket.family == socket.AF_INET:
            self.respond('501 Unknown network protocol (use 1).')
        else:
            self.respond('501 Unknown network protocol (use 2).')

    def ftp_QUIT(self, line):
        """Quit the current session disconnecting the client."""
        if self.authenticated:
            msg_quit = self.authorizer.get_msg_quit(self.username)
        else:
            msg_quit = "Goodbye."
        if len(msg_quit) <= 75:
            self.respond(f"221 {msg_quit}")
        else:
            self.push(f"221-{msg_quit}\r\n")
            self.respond("221 ")

        # From RFC-959:
        # If file transfer is in progress, the connection must remain
        # open for result response and the server will then close it.
        # We also stop responding to any further command.
        if self.data_channel:
            self._quit_pending = True
            self.del_channel()
        else:
            self._shutdown_connecting_dtp()
            self.close_when_done()
        if self.authenticated and self.username:
            self.on_logout(self.username)

        # --- data transferring

    def ftp_LIST(self, path):
        """Return a list of files in the specified directory to the
        client.
        On success return the directory path, else None.
        """
        # - If no argument, fall back on cwd as default.
        # - Some older FTP clients erroneously issue /bin/ls-like LIST
        #   formats in which case we fall back on cwd as default.
        try:
            isdir = self.fs.isdir(path)
            if isdir:
                listing = self.run_as_current_user(self.fs.listdir, path)
                # RFC 959 recommends the listing to be sorted.
                listing.sort()
                iterator = self.fs.format_list(path, listing)
            else:
                basedir, filename = os.path.split(path)
                self.fs.lstat(path)  # raise exc in case of problems
                iterator = self.fs.format_list(basedir, [filename])
        except (OSError, FilesystemError) as err:
            why = _strerror(err)
            self.respond(f'550 {why}.')
        else:
            producer = BufferedIteratorProducer(iterator)
            self.push_dtp_data(producer, isproducer=True, cmd="LIST")
            return path

    def ftp_NLST(self, path):
        """Return a list of files in the specified directory in a
        compact form to the client.
        On success return the directory path, else None.
        """
        try:
            if self.fs.isdir(path):
                listing = list(self.run_as_current_user(self.fs.listdir, path))
            else:
                # if path is a file we just list its name
                self.fs.lstat(path)  # raise exc in case of problems
                listing = [os.path.basename(path)]
        except (OSError, FilesystemError) as err:
            self.respond(f'550 {_strerror(err)}.')
        else:
            data = ''
            if listing:
                # RFC 959 recommends the listing to be sorted.
                listing.sort()
                data = '\r\n'.join(listing) + '\r\n'
            data = data.encode('utf8', self.unicode_errors)
            self.push_dtp_data(data, cmd="NLST")
            return path

        # --- MLST and MLSD commands

    # The MLST and MLSD commands are intended to standardize the file and
    # directory information returned by the server-FTP process.  These
    # commands differ from the LIST command in that the format of the
    # replies is strictly defined although extensible.

    def ftp_MLST(self, path):
        """Return information about a pathname in a machine-processable
        form as defined in RFC-3659.
        On success return the path just listed, else None.
        """
        line = self.fs.fs2ftp(path)
        basedir, basename = os.path.split(path)
        perms = self.authorizer.get_perms(self.username)
        try:
            iterator = self.run_as_current_user(
                self.fs.format_mlsx,
                basedir,
                [basename],
                perms,
                self._current_facts,
                ignore_err=False,
            )
            data = b''.join(iterator)
        except (OSError, FilesystemError) as err:
            self.respond(f'550 {_strerror(err)}.')
        else:
            data = data.decode('utf8', self.unicode_errors)
            # since TVFS is supported (see RFC-3659 chapter 6), a fully
            # qualified pathname should be returned
            data = data.split(' ')[0] + f' {line}\r\n'
            # response is expected on the command channel
            self.push(f'250-Listing "{line}":\r\n')
            # the fact set must be preceded by a space
            self.push(' ' + data)
            self.respond('250 End MLST.')
            return path

    def ftp_MLSD(self, path):
        """Return contents of a directory in a machine-processable form
        as defined in RFC-3659.
        On success return the path just listed, else None.
        """
        # RFC-3659 requires 501 response code if path is not a directory
        if not self.fs.isdir(path):
            self.respond("501 No such directory.")
            return
        try:
            listing = self.run_as_current_user(self.fs.listdir, path)
        except (OSError, FilesystemError) as err:
            why = _strerror(err)
            self.respond(f'550 {why}.')
        else:
            perms = self.authorizer.get_perms(self.username)
            iterator = self.fs.format_mlsx(
                path, listing, perms, self._current_facts
            )
            producer = BufferedIteratorProducer(iterator)
            self.push_dtp_data(producer, isproducer=True, cmd="MLSD")
            return path

    def ftp_RETR(self, file):
        """Retrieve the specified file (transfer from the server to the
        client).  On success return the file path else None.
        """
        rest_pos = self._restart_position
        self._restart_position = 0
        try:
            fd = self.run_as_current_user(self.fs.open, file, 'rb')
        except (OSError, FilesystemError) as err:
            why = _strerror(err)
            self.respond(f'550 {why}.')
            return

        try:
            if rest_pos:
                # Make sure that the requested offset is valid (within the
                # size of the file being resumed).
                # According to RFC-1123 a 554 reply may result in case that
                # the existing file cannot be repositioned as specified in
                # the REST.
                ok = 0
                try:
                    fsize = self.fs.getsize(file)
                    if rest_pos > fsize:
                        raise ValueError
                    fd.seek(rest_pos)
                    ok = 1
                except ValueError:
                    why = f"REST position ({rest_pos}) > file size ({fsize})"
                except (OSError, FilesystemError) as err:
                    why = _strerror(err)
                if not ok:
                    fd.close()
                    self.respond(f'554 {why}')
                    return
            producer = FileProducer(fd, self._current_type)
            self.push_dtp_data(producer, isproducer=True, file=fd, cmd="RETR")
            return file
        except Exception:
            fd.close()
            raise

    def ftp_STOR(self, file, mode='w'):
        """Store a file (transfer from the client to the server).
        On success return the file path, else None.
        """
        # A resume could occur in case of APPE or REST commands.
        # In that case we have to open file object in different ways:
        # STOR: mode = 'w'
        # APPE: mode = 'a'
        # REST: mode = 'r+' (to permit seeking on file object)
        cmd = 'APPE' if 'a' in mode else 'STOR'
        rest_pos = self._restart_position
        self._restart_position = 0
        if rest_pos:
            mode = 'r+'
        try:
            fd = self.run_as_current_user(self.fs.open, file, mode + 'b')
        except (OSError, FilesystemError) as err:
            why = _strerror(err)
            self.respond(f'550 {why}.')
            return

        try:
            if rest_pos:
                # Make sure that the requested offset is valid (within the
                # size of the file being resumed).
                # According to RFC-1123 a 554 reply may result in case
                # that the existing file cannot be repositioned as
                # specified in the REST.
                ok = 0
                try:
                    fsize = self.fs.getsize(file)
                    if rest_pos > fsize:
                        raise ValueError
                    fd.seek(rest_pos)
                    ok = 1
                except ValueError:
                    why = f"REST position ({rest_pos}) > file size ({fsize})"
                except (OSError, FilesystemError) as err:
                    why = _strerror(err)
                if not ok:
                    fd.close()
                    self.respond(f'554 {why}')
                    return

            if self.data_channel is not None:
                resp = "Data connection already open. Transfer starting."
                self.respond("125 " + resp)
                self.data_channel.file_obj = fd
                self.data_channel.enable_receiving(self._current_type, cmd)
            else:
                resp = "File status okay. About to open data connection."
                self.respond("150 " + resp)
                self._in_dtp_queue = (fd, cmd)
            return file
        except Exception:
            fd.close()
            raise

    def ftp_STOU(self, line):
        """Store a file on the server with a unique name.
        On success return the file path, else None.
        """
        # Note 1: RFC-959 prohibited STOU parameters, but this
        # prohibition is obsolete.
        # Note 2: 250 response wanted by RFC-959 has been declared
        # incorrect in RFC-1123 that wants 125/150 instead.
        # Note 3: RFC-1123 also provided an exact output format
        # defined to be as follow:
        # > 125 FILE: pppp
        # ...where pppp represents the unique path name of the
        # file that will be written.

        # watch for STOU preceded by REST, which makes no sense.
        if self._restart_position:
            self.respond("450 Can't STOU while REST request is pending.")
            return

        if line:
            basedir, prefix = os.path.split(self.fs.ftp2fs(line))
            prefix += '.'
        else:
            basedir = self.fs.ftp2fs(self.fs.cwd)
            prefix = 'ftpd.'
        try:
            fd = self.run_as_current_user(
                self.fs.mkstemp, prefix=prefix, dir=basedir
            )
        except (OSError, FilesystemError) as err:
            # likely, we hit the max number of retries to find out a
            # file with a unique name
            if getattr(err, "errno", -1) == errno.EEXIST:
                why = 'No usable unique file name found'
            # something else happened
            else:
                why = _strerror(err)
            self.respond(f"450 {why}.")
            return

        try:
            if not self.authorizer.has_perm(self.username, 'w', fd.name):
                try:
                    fd.close()
                    self.run_as_current_user(self.fs.remove, fd.name)
                except (OSError, FilesystemError):
                    pass
                self.respond("550 Not enough privileges.")
                return

            # now just acts like STOR except that restarting isn't allowed
            filename = os.path.basename(fd.name)
            if self.data_channel is not None:
                self.respond(f"125 FILE: {filename}")
                self.data_channel.file_obj = fd
                self.data_channel.enable_receiving(self._current_type, "STOU")
            else:
                self.respond(f"150 FILE: {filename}")
                self._in_dtp_queue = (fd, "STOU")
            return filename
        except Exception:
            fd.close()
            raise

    def ftp_APPE(self, file):
        """Append data to an existing file on the server.
        On success return the file path, else None.
        """
        # watch for APPE preceded by REST, which makes no sense.
        if self._restart_position:
            self.respond("450 Can't APPE while REST request is pending.")
        else:
            return self.ftp_STOR(file, mode='a')

    def ftp_REST(self, line):
        """Restart a file transfer from a previous mark."""
        if self._current_type == 'a':
            self.respond('501 Resuming transfers not allowed in ASCII mode.')
            return
        try:
            marker = int(line)
            if marker < 0:
                raise ValueError
        except (ValueError, OverflowError):
            self.respond("501 Invalid parameter.")
        else:
            self.respond(f"350 Restarting at position {marker}.")
            self._restart_position = marker

    def ftp_ABOR(self, line):
        """Abort the current data transfer."""
        # ABOR received while no data channel exists
        if (
            self._dtp_acceptor is None
            and self._dtp_connector is None
            and self.data_channel is None
        ):
            self.respond("225 No transfer to abort.")
            return
        else:
            # a PASV or PORT was received but connection wasn't made yet
            if (
                self._dtp_acceptor is not None
                or self._dtp_connector is not None
            ):
                self._shutdown_connecting_dtp()
                resp = "225 ABOR command successful; data channel closed."

            # If a data transfer is in progress the server must first
            # close the data connection, returning a 426 reply to
            # indicate that the transfer terminated abnormally, then it
            # must send a 226 reply, indicating that the abort command
            # was successfully processed.
            # If no data has been transmitted we just respond with 225
            # indicating that no transfer was in progress.
            if self.data_channel is not None:
                if self.data_channel.transfer_in_progress():
                    self.data_channel.close()
                    self.data_channel = None
                    self.respond(
                        "426 Transfer aborted via ABOR.", logfun=logger.info
                    )
                    resp = "226 ABOR command successful."
                else:
                    self.data_channel.close()
                    self.data_channel = None
                    resp = "225 ABOR command successful; data channel closed."
        self.respond(resp)

        # --- authentication

    def ftp_USER(self, line):
        """Set the username for the current session."""
        # RFC-959 specifies a 530 response to the USER command if the
        # username is not valid.  If the username is valid is required
        # ftpd returns a 331 response instead.  In order to prevent a
        # malicious client from determining valid usernames on a server,
        # it is suggested by RFC-2577 that a server always return 331 to
        # the USER command and then reject the combination of username
        # and password for an invalid username when PASS is provided later.
        if not self.authenticated:
            self.respond('331 Username ok, send password.')
        else:
            # a new USER command could be entered at any point in order
            # to change the access control flushing any user, password,
            # and account information already supplied and beginning the
            # login sequence again.
            self.flush_account()
            msg = 'Previous account information was flushed'
            self.respond(f'331 {msg}, send password.', logfun=logger.info)
        self.username = line

    def handle_auth_failed(self, msg, password):
        def callback(username, password, msg):
            self.add_channel()
            if hasattr(self, '_closed') and not self._closed:
                self.attempted_logins += 1
                if self.attempted_logins >= self.max_login_attempts:
                    msg += " Disconnecting."
                    self.respond("530 " + msg)
                    self.close_when_done()
                else:
                    self.respond("530 " + msg)
                self.log(f"USER '{username}' failed login.")
            self.on_login_failed(username, password)

        self.del_channel()
        if not msg:
            if self.username == 'anonymous':
                msg = "Anonymous access not allowed."
            else:
                msg = "Authentication failed."
        else:
            # response string should be capitalized as per RFC-959
            msg = msg.capitalize()
        self.ioloop.call_later(
            self.auth_failed_timeout,
            callback,
            self.username,
            password,
            msg,
            _errback=self.handle_error,
        )
        self.username = ""

    def handle_auth_success(self, home, password, msg_login):
        if len(msg_login) <= 75:
            self.respond(f'230 {msg_login}')
        else:
            self.push(f"230-{msg_login}\r\n")
            self.respond("230 ")
        self.log(f"USER '{self.username}' logged in.")
        self.authenticated = True
        self.password = password
        self.attempted_logins = 0

        self.fs = self.abstracted_fs(home, self)
        self.on_login(self.username)

    def ftp_PASS(self, line):
        """Check username's password against the authorizer."""
        if self.authenticated:
            self.respond("503 User already authenticated.")
            return
        if not self.username:
            self.respond("503 Login with USER first.")
            return

        try:
            self.authorizer.validate_authentication(self.username, line, self)
            home = self.authorizer.get_home_dir(self.username)
            msg_login = self.authorizer.get_msg_login(self.username)
        except (AuthenticationFailed, AuthorizerError) as err:
            self.handle_auth_failed(str(err), line)
        else:
            self.handle_auth_success(home, line, msg_login)

    def ftp_REIN(self, line):
        """Reinitialize user's current session."""
        # From RFC-959:
        # REIN command terminates a USER, flushing all I/O and account
        # information, except to allow any transfer in progress to be
        # completed.  All parameters are reset to the default settings
        # and the control connection is left open.  This is identical
        # to the state in which a user finds himself immediately after
        # the control connection is opened.
        self.flush_account()
        # Note: RFC-959 erroneously mention "220" as the correct response
        # code to be given in this case, but this is wrong...
        self.respond("230 Ready for new user.")

        # --- filesystem operations

    def ftp_PWD(self, line):
        """Return the name of the current working directory to the client."""
        # The 257 response is supposed to include the directory
        # name and in case it contains embedded double-quotes
        # they must be doubled (see RFC-959, chapter 7, appendix 2).
        cwd = self.fs.cwd
        self.respond(
            '257 "%s" is the current directory.'  # noqa: UP031
            % cwd.replace('"', '""')  # noqa
        )

    def ftp_CWD(self, path):
        """Change the current working directory.
        On success return the new directory path, else None.
        """
        # Temporarily join the specified directory to see if we have
        # permissions to do so, then get back to original process's
        # current working directory.
        # Note that if for some reason os.getcwd() gets removed after
        # the process is started we'll get into troubles (os.getcwd()
        # will fail with ENOENT) but we can't do anything about that
        # except logging an error.
        init_cwd = os.getcwd()
        try:
            self.run_as_current_user(self.fs.chdir, path)
        except (OSError, FilesystemError) as err:
            why = _strerror(err)
            self.respond(f'550 {why}.')
        else:
            cwd = self.fs.cwd
            self.respond(f'250 "{cwd}" is the current directory.')
            if os.getcwd() != init_cwd:
                os.chdir(init_cwd)
            return path

    def ftp_CDUP(self, path):
        """Change into the parent directory.
        On success return the new directory, else None.
        """
        # Note: RFC-959 says that code 200 is required but it also says
        # that CDUP uses the same codes as CWD.
        return self.ftp_CWD(path)

    def ftp_SIZE(self, path):
        """Return size of file in a format suitable for using with
        RESTart as defined in RFC-3659."""

        # Implementation note: properly handling the SIZE command when
        # TYPE ASCII is used would require to scan the entire file to
        # perform the ASCII translation logic
        # (file.read().replace(os.linesep, '\r\n')) and then calculating
        # the len of such data which may be different than the actual
        # size of the file on the server.  Considering that calculating
        # such result could be very resource-intensive and also dangerous
        # (DoS) we reject SIZE when the current TYPE is ASCII.
        # However, clients in general should not be resuming downloads
        # in ASCII mode.  Resuming downloads in binary mode is the
        # recommended way as specified in RFC-3659.

        line = self.fs.fs2ftp(path)
        if self._current_type == 'a':
            why = "SIZE not allowed in ASCII mode"
            self.respond(f"550 {why}.")
            return
        if not self.fs.isfile(self.fs.realpath(path)):
            why = f"{line} is not retrievable"
            self.respond(f"550 {why}.")
            return
        try:
            size = self.run_as_current_user(self.fs.getsize, path)
        except (OSError, FilesystemError) as err:
            why = _strerror(err)
            self.respond(f'550 {why}.')
        else:
            self.respond(f"213 {size}")

    def ftp_MDTM(self, path):
        """Return last modification time of file to the client as an ISO
        3307 style timestamp (YYYYMMDDHHMMSS) as defined in RFC-3659.
        On success return the file path, else None.
        """
        line = self.fs.fs2ftp(path)
        if not self.fs.isfile(self.fs.realpath(path)):
            self.respond(f"550 {line} is not retrievable")
            return
        timefunc = time.gmtime if self.use_gmt_times else time.localtime
        try:
            secs = self.run_as_current_user(self.fs.getmtime, path)
            lmt = time.strftime("%Y%m%d%H%M%S", timefunc(secs))
        except (ValueError, OSError, FilesystemError) as err:
            if isinstance(err, ValueError):
                # It could happen if file's last modification time
                # happens to be too old (prior to year 1900)
                why = "Can't determine file's last modification time"
            else:
                why = _strerror(err)
            self.respond(f'550 {why}.')
        else:
            self.respond(f"213 {lmt}")
            return path

    def ftp_MFMT(self, path, timeval):
        """Sets the last modification time of file to timeval
        3307 style timestamp (YYYYMMDDHHMMSS) as defined in RFC-3659.
        On success return the modified time and file path, else None.
        """
        # Note: the MFMT command is not a formal RFC command
        # but stated in the following MEMO:
        # https://tools.ietf.org/html/draft-somers-ftp-mfxx-04
        # this is implemented to assist with file synchronization

        line = self.fs.fs2ftp(path)

        if len(timeval) != len("YYYYMMDDHHMMSS"):
            why = "Invalid time format; expected: YYYYMMDDHHMMSS"
            self.respond(f'550 {why}.')
            return
        if not self.fs.isfile(self.fs.realpath(path)):
            self.respond(f"550 {line} is not retrievable")
            return
        timefunc = time.gmtime if self.use_gmt_times else time.localtime
        try:
            # convert timeval string to epoch seconds
            epoch = datetime.utcfromtimestamp(0)
            timeval_datetime_obj = datetime.strptime(timeval, '%Y%m%d%H%M%S')
            timeval_secs = (timeval_datetime_obj - epoch).total_seconds()
        except ValueError:
            why = "Invalid time format; expected: YYYYMMDDHHMMSS"
            self.respond(f'550 {why}.')
            return
        try:
            # Modify Time
            self.run_as_current_user(self.fs.utime, path, timeval_secs)
            # Fetch Time
            secs = self.run_as_current_user(self.fs.getmtime, path)
            lmt = time.strftime("%Y%m%d%H%M%S", timefunc(secs))
        except (ValueError, OSError, FilesystemError) as err:
            if isinstance(err, ValueError):
                # It could happen if file's last modification time
                # happens to be too old (prior to year 1900)
                why = "Can't determine file's last modification time"
            else:
                why = _strerror(err)
            self.respond(f'550 {why}.')
        else:
            self.respond(f"213 Modify={lmt}; {line}.")
            return (lmt, path)

    def ftp_MKD(self, path):
        """Create the specified directory.
        On success return the directory path, else None.
        """
        line = self.fs.fs2ftp(path)
        try:
            self.run_as_current_user(self.fs.mkdir, path)
        except (OSError, FilesystemError) as err:
            why = _strerror(err)
            self.respond(f'550 {why}.')
        else:
            # The 257 response is supposed to include the directory
            # name and in case it contains embedded double-quotes
            # they must be doubled (see RFC-959, chapter 7, appendix 2).
            self.respond(
                '257 "%s" directory created.' % line.replace('"', '""')  # noqa
            )
            return path

    def ftp_RMD(self, path):
        """Remove the specified directory.
        On success return the directory path, else None.
        """
        if self.fs.realpath(path) == self.fs.realpath(self.fs.root):
            msg = "Can't remove root directory."
            self.respond(f"550 {msg}")
            return
        try:
            self.run_as_current_user(self.fs.rmdir, path)
        except (OSError, FilesystemError) as err:
            why = _strerror(err)
            self.respond(f'550 {why}.')
        else:
            self.respond("250 Directory removed.")

    def ftp_DELE(self, path):
        """Delete the specified file.
        On success return the file path, else None.
        """
        try:
            self.run_as_current_user(self.fs.remove, path)
        except (OSError, FilesystemError) as err:
            why = _strerror(err)
            self.respond(f'550 {why}.')
        else:
            self.respond("250 File removed.")
            return path

    def ftp_RNFR(self, path):
        """Rename the specified (only the source name is specified
        here, see RNTO command)."""
        if not self.fs.lexists(path):
            self.respond("550 No such file or directory.")
        elif self.fs.realpath(path) == self.fs.realpath(self.fs.root):
            self.respond("550 Can't rename home directory.")
        else:
            self._rnfr = path
            self.respond("350 Ready for destination name.")

    def ftp_RNTO(self, path):
        """Rename file (destination name only, source is specified with
        RNFR).
        On success return a (source_path, destination_path) tuple.
        """
        if not self._rnfr:
            self.respond("503 Bad sequence of commands: use RNFR first.")
            return
        src = self._rnfr
        self._rnfr = None
        try:
            self.run_as_current_user(self.fs.rename, src, path)
        except (OSError, FilesystemError) as err:
            why = _strerror(err)
            self.respond(f'550 {why}.')
        else:
            self.respond("250 Renaming ok.")
            return (src, path)

        # --- others

    def ftp_TYPE(self, line):
        """Set current type data type to binary/ascii."""
        type = line.upper().replace(' ', '')
        if type in ("A", "L7"):
            self.respond("200 Type set to: ASCII.")
            self._current_type = 'a'
        elif type in ("I", "L8"):
            self.respond("200 Type set to: Binary.")
            self._current_type = 'i'
        else:
            self.respond(f'504 Unsupported type "{line}".')

    def ftp_STRU(self, line):
        """Set file structure ("F" is the only one supported (noop))."""
        stru = line.upper()
        if stru == 'F':
            self.respond('200 File transfer structure set to: F.')
        elif stru in ('P', 'R'):
            # R is required in minimum implementations by RFC-959, 5.1.
            # RFC-1123, 4.1.2.13, amends this to only apply to servers
            # whose file systems support record structures, but also
            # suggests that such a server "may still accept files with
            # STRU R, recording the byte stream literally".
            # Should we accept R but with no operational difference from
            # F? proftpd and wu-ftpd don't accept STRU R. We just do
            # the same.
            #
            # RFC-1123 recommends against implementing P.
            self.respond('504 Unimplemented STRU type.')
        else:
            self.respond('501 Unrecognized STRU type.')

    def ftp_MODE(self, line):
        """Set data transfer mode ("S" is the only one supported (noop))."""
        mode = line.upper()
        if mode == 'S':
            self.respond('200 Transfer mode set to: S')
        elif mode in ('B', 'C'):
            self.respond('504 Unimplemented MODE type.')
        else:
            self.respond('501 Unrecognized MODE type.')

    def ftp_STAT(self, path):
        """Return statistics about current ftp session. If an argument
        is provided return directory listing over command channel.

        Implementation note:

        RFC-959 does not explicitly mention globbing but many FTP
        servers do support it as a measure of convenience for FTP
        clients and users.

        In order to search for and match the given globbing expression,
        the code has to search (possibly) many directories, examine
        each contained filename, and build a list of matching files in
        memory.  Since this operation can be quite intensive, both CPU-
        and memory-wise, we do not support globbing.
        """
        # return STATus information about ftpd
        if not path:
            s = []
            s.append(
                'Connected to: %s:%s' % self.socket.getsockname()[:2]  # noqa
            )
            if self.authenticated:
                s.append(f'Logged in as: {self.username}')
            elif not self.username:
                s.append("Waiting for username.")
            else:
                s.append("Waiting for password.")
            type = 'ASCII' if self._current_type == 'a' else 'Binary'
            s.append(f"TYPE: {type}; STRUcture: File; MODE: Stream")
            if self._dtp_acceptor is not None:
                s.append('Passive data channel waiting for connection.')
            elif self.data_channel is not None:
                bytes_sent = self.data_channel.tot_bytes_sent
                bytes_recv = self.data_channel.tot_bytes_received
                elapsed_time = self.data_channel.get_elapsed_time()
                s.extend((
                    'Data connection open:',
                    f'Total bytes sent: {bytes_sent}',
                    f'Total bytes received: {bytes_recv}',
                    f'Transfer elapsed time: {elapsed_time} secs',
                ))
            else:
                s.append('Data connection closed.')

            self.push('211-FTP server status:\r\n')
            self.push(''.join([f' {item}\r\n' for item in s]))
            self.respond('211 End of status.')
        # return directory LISTing over the command channel
        else:
            line = self.fs.fs2ftp(path)
            try:
                isdir = self.fs.isdir(path)
                if isdir:
                    listing = self.run_as_current_user(self.fs.listdir, path)
                    if isinstance(listing, list):
                        # RFC 959 recommends the listing to be sorted.
                        listing.sort()
                    iterator = self.fs.format_list(path, listing)
                else:
                    basedir, filename = os.path.split(path)
                    self.fs.lstat(path)  # raise exc in case of problems
                    iterator = self.fs.format_list(basedir, [filename])
            except (OSError, FilesystemError) as err:
                why = _strerror(err)
                self.respond(f'550 {why}.')
            else:
                self.push(f'213-Status of "{line}":\r\n')
                self.push_with_producer(BufferedIteratorProducer(iterator))
                self.respond('213 End of status.')
                return path

    def ftp_FEAT(self, line):
        """List all new features supported as defined in RFC-2398."""
        features = {'UTF8', 'TVFS'}
        features.update([
            feat
            for feat in ('EPRT', 'EPSV', 'MDTM', 'MFMT', 'SIZE')
            if feat in self.proto_cmds
        ])
        features.update(self._extra_feats)
        if 'MLST' in self.proto_cmds or 'MLSD' in self.proto_cmds:
            facts = ''
            for fact in self._available_facts:
                if fact in self._current_facts:
                    facts += fact + '*;'
                else:
                    facts += fact + ';'
            features.add('MLST ' + facts)
        if 'REST' in self.proto_cmds:
            features.add('REST STREAM')
        features = sorted(features)
        self.push("211-Features supported:\r\n")
        self.push("".join([f" {x}\r\n" for x in features]))
        self.respond('211 End FEAT.')

    def ftp_OPTS(self, line):
        """Specify options for FTP commands as specified in RFC-2389."""
        try:
            if line.count(' ') > 1:
                raise ValueError('Invalid number of arguments')
            if ' ' in line:
                cmd, arg = line.split(' ')
                if ';' not in arg:
                    raise ValueError('Invalid argument')
            else:
                cmd, arg = line, ''
            # actually the only command able to accept options is MLST
            if cmd.upper() != 'MLST' or 'MLST' not in self.proto_cmds:
                raise ValueError(f'Unsupported command "{cmd}"')
        except ValueError as err:
            self.respond(f'501 {err}.')
        else:
            facts = [x.lower() for x in arg.split(';')]
            self._current_facts = [
                x for x in facts if x in self._available_facts
            ]
            f = ''.join([x + ';' for x in self._current_facts])
            self.respond('200 MLST OPTS ' + f)

    def ftp_NOOP(self, line):
        """Do nothing."""
        self.respond("200 I successfully did nothing'.")

    def ftp_SYST(self, line):
        """Return system type (always returns UNIX type: L8)."""
        # This command is used to find out the type of operating system
        # at the server.  The reply shall have as its first word one of
        # the system names listed in RFC-943.
        # Since that we always return a "/bin/ls -lA"-like output on
        # LIST we  prefer to respond as if we would on Unix in any case.
        self.respond("215 UNIX Type: L8")

    def ftp_ALLO(self, line):
        """Allocate bytes for storage (noop)."""
        # not necessary (always respond with 202)
        self.respond("202 No storage allocation necessary.")

    def ftp_HELP(self, line):
        """Return help text to the client."""
        if line:
            line = line.upper()
            if line in self.proto_cmds:
                self.respond(f"214 {self.proto_cmds[line]['help']}")
            else:
                self.respond("501 Unrecognized command.")
        else:
            # provide a compact list of recognized commands
            def formatted_help():
                cmds = []
                keys = sorted(
                    [x for x in self.proto_cmds if not x.startswith('SITE ')]
                )
                while keys:
                    elems = tuple(keys[0:8])
                    cmds.append(' %-6s' * len(elems) % elems + '\r\n')
                    del keys[0:8]
                return ''.join(cmds)

            self.push("214-The following commands are recognized:\r\n")
            self.push(formatted_help())
            self.respond("214 Help command successful.")

        # --- site commands

    # The user willing to add support for a specific SITE command must
    # update self.proto_cmds dictionary and define a new ftp_SITE_%CMD%
    # method in the subclass.

    def ftp_SITE_CHMOD(self, path, mode):
        """Change file mode.
        On success return a (file_path, mode) tuple.
        """
        # Note: although most UNIX servers implement it, SITE CHMOD is not
        # defined in any official RFC.
        try:
            assert len(mode) in (3, 4)
            for x in mode:
                assert 0 <= int(x) <= 7
            mode = int(mode, 8)
        except (AssertionError, ValueError):
            self.respond("501 Invalid SITE CHMOD format.")
        else:
            try:
                self.run_as_current_user(self.fs.chmod, path, mode)
            except (OSError, FilesystemError) as err:
                why = _strerror(err)
                self.respond(f'550 {why}.')
            else:
                self.respond('200 SITE CHMOD successful.')
                return (path, mode)

    def ftp_SITE_HELP(self, line):
        """Return help text to the client for a given SITE command."""
        if line:
            line = line.upper()
            if line in self.proto_cmds:
                self.respond(f"214 {self.proto_cmds[line]['help']}")
            else:
                self.respond("501 Unrecognized SITE command.")
        else:
            self.push("214-The following SITE commands are recognized:\r\n")
            site_cmds = []
            for cmd in sorted(self.proto_cmds.keys()):
                if cmd.startswith('SITE '):
                    site_cmds.append(f' {cmd[5:]}\r\n')
            self.push(''.join(site_cmds))
            self.respond("214 Help SITE command successful.")

        # --- support for deprecated cmds

    # RFC-1123 requires that the server treat XCUP, XCWD, XMKD, XPWD
    # and XRMD commands as synonyms for CDUP, CWD, MKD, LIST and RMD.
    # Such commands are obsoleted but some ftp clients (e.g. Windows
    # ftp.exe) still use them.

    def ftp_XCUP(self, line):
        """Change to the parent directory. Synonym for CDUP. Deprecated."""
        return self.ftp_CDUP(line)

    def ftp_XCWD(self, line):
        """Change the current working directory. Synonym for CWD.
        Deprecated."""
        return self.ftp_CWD(line)

    def ftp_XMKD(self, line):
        """Create the specified directory. Synonym for MKD. Deprecated."""
        return self.ftp_MKD(line)

    def ftp_XPWD(self, line):
        """Return the current working directory. Synonym for PWD.
        Deprecated."""
        return self.ftp_PWD(line)

    def ftp_XRMD(self, line):
        """Remove the specified directory. Synonym for RMD. Deprecated."""
        return self.ftp_RMD(line)


# ===================================================================
# --- FTP over SSL
# ===================================================================


if True:

    class SSLConnection:
        """An AsyncChat subclass supporting TLS/SSL."""

        _ssl_accepting = False
        _ssl_established = False
        _ssl_closing = False
        _ssl_requested = False

        def __init__(self, *args, **kwargs):
            super().__init__(*args, **kwargs)
            self._error = False
            self._ssl_want_read = False
            self._ssl_want_write = False

        def readable(self):
            return (
                self._ssl_accepting
                or self._ssl_want_read
                or super().readable()
            )

        def writable(self):
            return self._ssl_want_write or super().writable()

        def secure_connection(self, ssl_context):
            """Secure the connection switching from plain-text to
            SSL/TLS.
            """
            debug("securing SSL connection", self)
            self._ssl_requested = True
            try:
                self.socket = ssl_context.wrap_socket(
                    self.socket,
                    server_side=True,
                    do_handshake_on_connect=False,
                )
            except OSError as err:
                # may happen in case the client connects/disconnects
                # very quickly
                debug(
                    "call: secure_connection(); can't secure SSL connection "
                    f"{err!r}; closing",
                    self,
                )
                self.close()
            # except ValueError:
            #     # may happen in case the client connects/disconnects
            #     # very quickly
            #     if self.socket.fileno() == -1:
            #         debug(
            #             "ValueError and fd == -1 on secure_connection()",
            #             self
            #         )
            #         return
            #     raise
            else:
                self._ssl_accepting = True

        @contextlib.contextmanager
        def _handle_ssl_want_rw(self):
            prev_row_pending = self._ssl_want_read or self._ssl_want_write
            try:
                yield
            except ssl.SSLWantReadError:
                # we should never get here; it's just for extra safety
                self._ssl_want_read = True
            except ssl.SSLWantWriteError:
                # we should never get here; it's just for extra safety
                self._ssl_want_write = True

            if self._ssl_want_read:
                self.modify_ioloop_events(
                    self._wanted_io_events | self.ioloop.READ, logdebug=True
                )
            elif self._ssl_want_write:
                self.modify_ioloop_events(
                    self._wanted_io_events | self.ioloop.WRITE, logdebug=True
                )
            elif prev_row_pending:
                self.modify_ioloop_events(self._wanted_io_events)

        def _do_ssl_handshake(self):
            self._ssl_accepting = True
            self._ssl_want_read = False
            self._ssl_want_write = False
            try:
                self.socket.do_handshake()
            except ssl.SSLWantReadError:
                self._ssl_want_read = True
                debug("call: _do_ssl_handshake, err: ssl-want-read", inst=self)
            except ssl.SSLWantWriteError:
                self._ssl_want_write = True
                debug(
                    "call: _do_ssl_handshake, err: ssl-want-write", inst=self
                )
<<<<<<< HEAD
            except ssl.SSLSyscallError as err:
                debug("call: _do_ssl_handshake, err: %r" % err, inst=self)
=======
            except SSL.SysCallError as err:
                debug(f"call: _do_ssl_handshake, err: {err!r}", inst=self)
>>>>>>> eef16967
                retval, desc = err.args
                if (retval == -1 and desc == 'Unexpected EOF') or retval > 0:
                    # Happens when the other side closes the socket before
                    # completing the SSL handshake, e.g.:
                    # client.sock.sendall(b"PORT ...\r\n")
                    # client.getresp()
                    # sock, _ = sock.accept()
                    # sock.close()
                    self.log("Unexpected SSL EOF.")
                    self.close()
                else:
                    raise
<<<<<<< HEAD
            except ssl.SSLError as err:
                debug("call: _do_ssl_handshake, err: %r" % err, inst=self)
=======
            except SSL.Error as err:
                debug(f"call: _do_ssl_handshake, err: {err!r}", inst=self)
>>>>>>> eef16967
                self.handle_failed_ssl_handshake()
            else:
                debug("SSL connection established", self)
                self._ssl_accepting = False
                self._ssl_established = True
                self.handle_ssl_established()

        def handle_ssl_established(self):
            """Called when SSL handshake has completed."""

        def handle_ssl_shutdown(self):
            """Called when SSL shutdown() has completed."""
            super().close()

        def handle_failed_ssl_handshake(self):
            raise NotImplementedError("must be implemented in subclass")

        def handle_read_event(self):
            if not self._ssl_requested:
                super().handle_read_event()
            else:
                with self._handle_ssl_want_rw():
                    self._ssl_want_read = False
                    if self._ssl_accepting:
                        self._do_ssl_handshake()
                    elif self._ssl_closing:
                        self._do_ssl_shutdown()
                    else:
                        super().handle_read_event()

        def handle_write_event(self):
            if not self._ssl_requested:
                super().handle_write_event()
            else:
                with self._handle_ssl_want_rw():
                    self._ssl_want_write = False
                    if self._ssl_accepting:
                        self._do_ssl_handshake()
                    elif self._ssl_closing:
                        self._do_ssl_shutdown()
                    else:
                        super().handle_write_event()

        def handle_error(self):
            self._error = True
            try:
                raise  # noqa: PLE0704
            except Exception:
                self.log_exception(self)
            # when facing an unhandled exception in here it's better
            # to rely on base class (FTPHandler or DTPHandler)
            # close() method as it does not imply SSL shutdown logic
            try:
                super().close()
            except Exception:
                logger.critical(traceback.format_exc())

        def send(self, data):
            try:
                return super().send(data)
            except ssl.SSLWantReadError:
                debug("call: send(), err: ssl-want-read", inst=self)
                self._ssl_want_read = True
                return 0
            except ssl.SSLWantWriteError:
                debug("call: send(), err: ssl-want-write", inst=self)
                self._ssl_want_write = True
                return 0
            except ssl.SSLZeroReturnError:
                debug(
                    "call: send() -> shutdown(), err: zero-return", inst=self
                )
                super().handle_close()
                return 0
<<<<<<< HEAD
            except ssl.SSLSyscallError as err:
                debug("call: send(), err: %r" % err, inst=self)
=======
            except SSL.SysCallError as err:
                debug(f"call: send(), err: {err!r}", inst=self)
>>>>>>> eef16967
                errnum, errstr = err.args
                if errnum == errno.EWOULDBLOCK:
                    return 0
                elif (
                    errnum in _ERRNOS_DISCONNECTED
                    or errstr == 'Unexpected EOF'
                ):
                    super().handle_close()
                    return 0
                else:
                    raise

        def recv(self, buffer_size):
            try:
                return super().recv(buffer_size)
            except ssl.SSLWantReadError:
                debug("call: recv(), err: ssl-want-read", inst=self)
                self._ssl_want_read = True
                raise RetryError
            except ssl.SSLWantWriteError:
                debug("call: recv(), err: ssl-want-write", inst=self)
                self._ssl_want_write = True
                raise RetryError
            except ssl.SSLZeroReturnError:
                debug(
                    "call: recv() -> shutdown(), err: zero-return", inst=self
                )
                super().handle_close()
                return b''
<<<<<<< HEAD
            except ssl.SSLSyscallError as err:
                debug("call: recv(), err: %r" % err, inst=self)
=======
            except SSL.SysCallError as err:
                debug(f"call: recv(), err: {err!r}", inst=self)
>>>>>>> eef16967
                errnum, errstr = err.args
                if (
                    errnum in _ERRNOS_DISCONNECTED
                    or errstr == 'Unexpected EOF'
                ):
                    super().handle_close()
                    return b''
                else:
                    raise

        def _do_ssl_shutdown(self):
            """Executes a SSL_shutdown() call to revert the connection
            back to clear-text.
            twisted/internet/tcp.py code has been used as an example.
            """
            self._ssl_closing = True
            if os.name == 'posix':
                # since SSL_shutdown() doesn't report errors, an empty
                # write call is done first, to try to detect if the
                # connection has gone away
                try:
                    os.write(self.socket.fileno(), b'')
                except OSError as err:
                    debug(
                        f"call: _do_ssl_shutdown() -> os.write, err: {err!r}",
                        inst=self,
                    )
                    if err.errno in {
                        errno.EINTR,
                        errno.EWOULDBLOCK,
                        errno.ENOBUFS,
                    }:
                        return
                    elif err.errno in _ERRNOS_DISCONNECTED:
                        return super().close()
                    else:
                        raise
            # Ok, this a mess, but the underlying OpenSSL API simply
            # *SUCKS* and I really couldn't do any better.
            #
            # Here we just want to shutdown() the SSL layer and then
            # close() the connection so we're not interested in a
            # complete SSL shutdown() handshake, so let's pretend
            # we already received a "RECEIVED" shutdown notification
            # from the client.
            # Once the client received our "SENT" shutdown notification
            # then we close() the connection.
            #
            # Since it is not clear what errors to expect during the
            # entire procedure we catch them all and assume the
            # following:
            # - WantReadError and WantWriteError means "retry"
            # - ZeroReturnError, SysCallError[EOF], Error[] are all
            #   aliases for disconnection
            try:
                self.socket.shutdown(socket.SHUT_RDWR)
            except ssl.SSLWantReadError:
                self._ssl_want_read = True
                debug("call: _do_ssl_shutdown, err: ssl-want-read", inst=self)
            except ssl.SSLWantWriteError:
                self._ssl_want_write = True
                debug("call: _do_ssl_shutdown, err: ssl-want-write", inst=self)
            except ssl.SSLZeroReturnError:
                debug(
                    "call: _do_ssl_shutdown() -> shutdown(), err: zero-return",
                    inst=self,
                )
                super().close()
            except ssl.SSLSyscallError as err:
                debug(
                    f"call: _do_ssl_shutdown() -> shutdown(), err: {err!r}",
                    inst=self,
                )
                errnum, errstr = err.args
                if (
                    errnum in _ERRNOS_DISCONNECTED
                    or errstr == 'Unexpected EOF'
                ):
                    super().close()
                else:
                    raise
            except ssl.SSLError as err:
                debug(
                    f"call: _do_ssl_shutdown() -> shutdown(), err: {err!r}",
                    inst=self,
                )
                # see:
                # https://github.com/giampaolo/pyftpdlib/issues/171
                # https://bugs.launchpad.net/pyopenssl/+bug/785985
                if err.args and not getattr(err, "errno", None):
                    pass
                else:
                    raise
            except OSError as err:
                debug(
                    f"call: _do_ssl_shutdown() -> shutdown(), err: {err!r}",
                    inst=self,
                )
                if err.errno in _ERRNOS_DISCONNECTED:
                    super().close()
                else:
                    raise
            else:
                debug(
                    "call: _do_ssl_shutdown(), shutdown completed",
                    inst=self,
                )
                self._ssl_established = False
                self._ssl_closing = False
                self.handle_ssl_shutdown()

        def close(self):
            if self._ssl_established and not self._error:
                self._do_ssl_shutdown()
            else:
                self._ssl_accepting = False
                self._ssl_established = False
                self._ssl_closing = False
                super().close()

    class TLS_DTPHandler(SSLConnection, DTPHandler):
        """A DTPHandler subclass supporting TLS/SSL."""

        def __init__(self, sock, cmd_channel):
            super().__init__(sock, cmd_channel)
            if self.cmd_channel._prot:
                self.secure_connection(self.cmd_channel.ssl_context)

        def __repr__(self):
            return DTPHandler.__repr__(self)

        def use_sendfile(self):
            if _is_ssl_sock(self.socket):
                return False
            else:
                return super().use_sendfile()

        def handle_failed_ssl_handshake(self):
            # TLS/SSL handshake failure, probably client's fault which
            # used a SSL version different from server's.
            # RFC-4217, chapter 10.2 expects us to return 522 over the
            # command channel.
            self.cmd_channel.respond("522 SSL handshake failed.")
            self.cmd_channel.log_cmd("PROT", "P", 522, "SSL handshake failed.")
            self.close()

    class TLS_FTPHandler(SSLConnection, FTPHandler):
        """A FTPHandler subclass supporting TLS/SSL.
        Implements AUTH, PBSZ and PROT commands (RFC-2228 and RFC-4217).

        Configurable attributes:

         - (bool) tls_control_required:
            When True requires SSL/TLS to be established on the control
            channel, before logging in.  This means the user will have
            to issue AUTH before USER/PASS (default False).

         - (bool) tls_data_required:
            When True requires SSL/TLS to be established on the data
            channel.  This means the user will have to issue PROT
            before PASV or PORT (default False).

        SSL-specific options:

         - (string) certfile:
            the path to the file which contains a certificate to be
            used to identify the local side of the connection.
            This  must always be specified, unless context is provided
            instead.

         - (string) keyfile:
            the path to the file containing the private RSA key;
            can be omitted if certfile already contains the private
            key (defaults: None).

         - (int) ssl_protocol:
            the desired SSL protocol version to use. This defaults to
            PROTOCOL_SSLv23 which will negotiate the highest protocol
            that both the server and your installation of OpenSSL
            support.

         - (int) ssl_options:
            specific OpenSSL options. These default to:
            SSL.OP_NO_SSLv2 | SSL.OP_NO_SSLv3| SSL.OP_NO_COMPRESSION
            which are all considered insecure features.
            Can be set to None in order to improve compatibility with
            older (insecure) FTP clients.

          - (instance) ssl_context:
            a SSL Context object previously configured; if specified
            all other parameters will be ignored.
            (default None).
        """

        # configurable attributes
        tls_control_required = False
        tls_data_required = False
        certfile = None
        keyfile = None
        # - SSLv2 is easily broken and is considered harmful and dangerous
        # - SSLv3 has several problems and is now dangerous
        # - Disable compression to prevent CRIME attacks for OpenSSL 1.0+
        #   (see https://github.com/shazow/urllib3/pull/309)
        ssl_options = ssl.OP_NO_SSLv2 | ssl.OP_NO_SSLv3
        if hasattr(ssl, "OP_NO_COMPRESSION"):
            ssl_options |= ssl.OP_NO_COMPRESSION
        if hasattr(ssl, "OP_SINGLE_DH_USE"):
            ssl_options |= ssl.OP_SINGLE_DH_USE
        if hasattr(ssl, "OP_SINGLE_ECDH_USE"):
            ssl_options |= ssl.OP_SINGLE_ECDH_USE
        ssl_context = None

        # overridden attributes
        dtp_handler = TLS_DTPHandler
        proto_cmds = FTPHandler.proto_cmds.copy()
        proto_cmds.update({
            'AUTH': dict(
                perm=None,
                auth=False,
                arg=True,
                help=(
                    'Syntax: AUTH <SP> TLS|SSL (set up secure control '
                    'channel).'
                ),
            ),
            'PBSZ': dict(
                perm=None,
                auth=False,
                arg=True,
                help='Syntax: PBSZ <SP> 0 (negotiate TLS buffer).',
            ),
            'PROT': dict(
                perm=None,
                auth=False,
                arg=True,
                help=(
                    'Syntax: PROT <SP> [C|P] (set up un/secure data channel).'
                ),
            ),
        })

        def __init__(self, conn, server, ioloop=None):
            super().__init__(conn, server, ioloop)
            if not self.connected:
                return
            self._extra_feats = ['AUTH TLS', 'AUTH SSL', 'PBSZ', 'PROT']
            self._pbsz = False
            self._prot = False
            self.ssl_context = self.get_ssl_context()

        def __repr__(self):
            return FTPHandler.__repr__(self)

        @classmethod
        def get_ssl_context(cls):
            if cls.ssl_context is None:
                if cls.certfile is None:
                    raise ValueError("at least certfile must be specified")
                if not cls.keyfile:
                    cls.keyfile = cls.certfile
                cls.ssl_context = ssl.SSLContext(ssl.PROTOCOL_TLS_SERVER)
                cls.ssl_context.options |= cls.ssl_options
                cls.ssl_context.load_cert_chain(cls.certfile, cls.keyfile)
            return cls.ssl_context

        # --- overridden methods

        def flush_account(self):
            FTPHandler.flush_account(self)
            self._pbsz = False
            self._prot = False

        def process_command(self, cmd, *args, **kwargs):
            if cmd in ('USER', 'PASS'):
                if self.tls_control_required and not self._ssl_established:
                    msg = "SSL/TLS required on the control channel."
                    self.respond("550 " + msg)
                    self.log_cmd(cmd, args[0], 550, msg)
                    return
            elif cmd in ('PASV', 'EPSV', 'PORT', 'EPRT'):
                if self.tls_data_required and not self._prot:
                    msg = "SSL/TLS required on the data channel."
                    self.respond("550 " + msg)
                    self.log_cmd(cmd, args[0], 550, msg)
                    return
            FTPHandler.process_command(self, cmd, *args, **kwargs)

        def close(self):
            SSLConnection.close(self)
            FTPHandler.close(self)

        # --- new methods

        def handle_failed_ssl_handshake(self):
            # TLS/SSL handshake failure, probably client's fault which
            # used a SSL version different from server's.
            # We can't rely on the control connection anymore so we just
            # disconnect the client without sending any response.
            self.log("SSL handshake failed.")
            self.close()

        def ftp_AUTH(self, line):
            """Set up secure control channel."""
            arg = line.upper()
            if _is_ssl_sock(self.socket):
                self.respond("503 Already using TLS.")
            elif arg in ('TLS', 'TLS-C', 'SSL', 'TLS-P'):
                # From RFC-4217: "As the SSL/TLS protocols self-negotiate
                # their levels, there is no need to distinguish between SSL
                # and TLS in the application layer".
                self.respond(f'234 AUTH {arg} successful.')
                self.secure_connection(self.ssl_context)
            else:
                self.respond(
                    "502 Unrecognized encryption type (use TLS or SSL)."
                )

        def ftp_PBSZ(self, line):
            """Negotiate size of buffer for secure data transfer.
            For TLS/SSL the only valid value for the parameter is '0'.
            Any other value is accepted but ignored.
            """
            if not _is_ssl_sock(self.socket):
                self.respond(
                    "503 PBSZ not allowed on insecure control connection."
                )
            else:
                self.respond('200 PBSZ=0 successful.')
                self._pbsz = True

        def ftp_PROT(self, line):
            """Setup un/secure data channel."""
            arg = line.upper()
            if not _is_ssl_sock(self.socket):
                self.respond(
                    "503 PROT not allowed on insecure control connection."
                )
            elif not self._pbsz:
                self.respond(
                    "503 You must issue the PBSZ command prior to PROT."
                )
            elif arg == 'C':
                self.respond('200 Protection set to Clear')
                self._prot = False
            elif arg == 'P':
                self.respond('200 Protection set to Private')
                self._prot = True
            elif arg in ('S', 'E'):
                self.respond(f'521 PROT {arg} unsupported (use C or P).')
            else:
                self.respond("502 Unrecognized PROT type (use C or P).")<|MERGE_RESOLUTION|>--- conflicted
+++ resolved
@@ -3353,13 +3353,8 @@
                 debug(
                     "call: _do_ssl_handshake, err: ssl-want-write", inst=self
                 )
-<<<<<<< HEAD
             except ssl.SSLSyscallError as err:
-                debug("call: _do_ssl_handshake, err: %r" % err, inst=self)
-=======
-            except SSL.SysCallError as err:
                 debug(f"call: _do_ssl_handshake, err: {err!r}", inst=self)
->>>>>>> eef16967
                 retval, desc = err.args
                 if (retval == -1 and desc == 'Unexpected EOF') or retval > 0:
                     # Happens when the other side closes the socket before
@@ -3372,13 +3367,8 @@
                     self.close()
                 else:
                     raise
-<<<<<<< HEAD
             except ssl.SSLError as err:
-                debug("call: _do_ssl_handshake, err: %r" % err, inst=self)
-=======
-            except SSL.Error as err:
                 debug(f"call: _do_ssl_handshake, err: {err!r}", inst=self)
->>>>>>> eef16967
                 self.handle_failed_ssl_handshake()
             else:
                 debug("SSL connection established", self)
@@ -3453,13 +3443,8 @@
                 )
                 super().handle_close()
                 return 0
-<<<<<<< HEAD
             except ssl.SSLSyscallError as err:
-                debug("call: send(), err: %r" % err, inst=self)
-=======
-            except SSL.SysCallError as err:
                 debug(f"call: send(), err: {err!r}", inst=self)
->>>>>>> eef16967
                 errnum, errstr = err.args
                 if errnum == errno.EWOULDBLOCK:
                     return 0
@@ -3489,13 +3474,8 @@
                 )
                 super().handle_close()
                 return b''
-<<<<<<< HEAD
             except ssl.SSLSyscallError as err:
-                debug("call: recv(), err: %r" % err, inst=self)
-=======
-            except SSL.SysCallError as err:
                 debug(f"call: recv(), err: {err!r}", inst=self)
->>>>>>> eef16967
                 errnum, errstr = err.args
                 if (
                     errnum in _ERRNOS_DISCONNECTED
