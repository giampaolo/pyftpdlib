#!/usr/bin/env python
# $Id$

<<<<<<< HEAD
'''A unix FTP daemon. This demonstrates the UnixFTPDaemon class.

Author: Ben Timby, <btimby@gmail.com>'''

from pyftpdlib.contrib import UnixFTPDaemon

def main():
    '''Demonstrates a basic FTP daemon using the stock FTPServer and FTPHandler.'''
    # ServerClass - Here you can customize the FTPServer class to use any
    #               authorizers/abstractfs you desire. This example uses
    #               the stock FTPServer.
    # HandlerClass - You can customize the FTPHandler that will be used for
    #                each client connection. This example uses the stock
    #                FTPHandler.
    # addr - The IP address to bind to.
    # port - The TCP port to bind to.
    # worker_num - The number of workers is useful if you are running on an
    #              SMP system. This will allow a worker process on each CPU
    #              rather than only CPU0.
    # uid - The unix user to become after privileged operations.
    # gid - The unix group to become after privileged operations.
    # **************************************************************************
    # * if providing a uid/gid, the AbstractedFS will not work, as it attempts *
    # * to set the uid/gid to the connecting user. Only root can do this, so   *
    # * If you wish to drop privileges, you will need to find another way to   *
    # * enforce permissions.                                                   *
    # **************************************************************************
    # pidfile - A file in which to record the pid of the master process. This pid
    #           can be used to later shut down the daemon.
    # Daemon Shutdown:
    #
    # kill `cat /path/to/pidfile`
    #
    # Below we are using 3 workers, this will result in 4 total processes (1 master,
    # and 3 workers). It is recommended to use one process per core, to take advantage
    # of multiple CPUs. Any more than one process per core will simply consume more
    # memory without spreading the load any more evenly.
    daemon = UnixFTPDaemon('0.0.0.0', 21, worker_num=3)
    daemon.start()
=======
"""A basic unix daemon based on a Chad J. Schroeder recipe:
http://code.activestate.com/recipes/278731

Author: Michele Petrazzo, Italy. mail: michele.petrazzo <at> gmail.com
"""

import os
import sys
import time
import signal
import optparse
import resource
import threading


DAEMON_NAME = "pyftplib"
DAEMON_PID_FILE = "/var/run/%s.pid"% DAEMON_NAME
UMASK = 0
WORKDIR = os.getcwd()
MAXFD = 1024

if (hasattr(os, "devnull")):
   REDIRECT_TO = os.devnull
else:
   REDIRECT_TO = "/dev/null"


def _create_daemon():
    """Detach a process from the controlling terminal and run it in the
    background as a daemon.
    """
    try:
        pid = os.fork()
    except OSError, err:
        raise Exception, "%s [%d]" % (err.strerror, err.errno)

    if (pid == 0):
        os.setsid()
        try:
            pid = os.fork()
        except OSError, err:
            raise Exception, "%s [%d]" % (err.strerror, err.errno)

        if (pid == 0):
            os.chdir(WORKDIR)
            os.umask(UMASK)
        else:
            os._exit(0)
    else:
        os._exit(0)
    maxfd = resource.getrlimit(resource.RLIMIT_NOFILE)[1]
    if (maxfd == resource.RLIM_INFINITY):
        maxfd = MAXFD
    for fd in range(0, maxfd):
      try:
         os.close(fd)
      except OSError:
         pass
    os.open(REDIRECT_TO, os.O_RDWR)

    os.dup2(0, 1)
    os.dup2(0, 2)

    return(0)

def _ctrl_daemon_exists(pid):
    """Control if the the previous daemon exists,otherwise raise."""
    t = 0
    while os.path.exists("/proc/%s" % pid):
        if t > 50:
            raise RuntimeError("Waited for too long for process to kill")
        time.sleep(0.1)
        t += 1

def _kill_daemon():
    """Kill the daemon, if found."""
    if os.path.exists(DAEMON_PID_FILE):
        pid = int(open(DAEMON_PID_FILE).read().strip())
        if os.path.exists("/proc/%s" % pid):
            # kill the given pid
            os.kill(pid, signal.SIGTERM)

        _ctrl_daemon_exists(pid)

        # and clean the old pid file
        os.remove(DAEMON_PID_FILE)

def daemonize(options):
    """Control if I'm already in execution and kill the process.
    In any case, execute daemonize code.
    """
    if options.outputfile:
        global REDIRECT_TO
        REDIRECT_TO = options.outputfile

        open(REDIRECT_TO, "wb").write("")

    if options.foreground:
        # do nothing in foreground
        return

    _create_daemon()

    # create the pid path
    open(DAEMON_PID_FILE, "wb").write("%s" % os.getpid())

    def _exit(sig, frame):
        # and close all the timers/other threads that has a cancel method
        for t in threading.enumerate():
            if hasattr(t, "cancel") and callable(t.cancel):
                t.cancel()

        # wait for all threads to shutdown
        time.sleep(0.5)

        sys.exit(0)

    signal.signal(signal.SIGTERM, _exit)


def main():
    usage = "python %s -d|-f|-k [-o outputfile]" %sys.argv[0]
    parser = optparse.OptionParser(usage=usage)
    parser.add_option('-d', '--daemon', dest='daemon',
                      default=False, action='store_true',
                      help='create a pyftplib daemon that runs in background')
    parser.add_option('-f', '--foreground', dest='foreground',
                      default=False, action='store_true',
                      help='interactive mode, do the work in foreground')
    parser.add_option('-k', '--kill', dest='kill',
                      default=False, action='store_true',
                      help='check for existance of a pyftplib daemon and kill it')
    parser.add_option('-o', '--outputfile', dest='outputfile',
                      help='save stdout to a file')
    options, args = parser.parse_args()

    # option control
    num_opt = len(filter(lambda x: getattr(options, x), ("daemon", "foreground",
                                                         "kill")))
    if num_opt == 0:
        parser.error("pass me at least one option")
    elif num_opt > 1:
        parser.error("options are mutually exclusive, use one at a time")

    if options.kill:
        _kill_daemon()
    else:
        daemonize(options)

    return options

def start_demo():
    # use the basic example to show how we work
    import basic_ftpd
    basic_ftpd.main()
>>>>>>> a6d9b1e5

if __name__ == '__main__':
    options = main()
    if not options.kill:
        start_demo()<|MERGE_RESOLUTION|>--- conflicted
+++ resolved
@@ -1,47 +1,6 @@
 #!/usr/bin/env python
 # $Id$
 
-<<<<<<< HEAD
-'''A unix FTP daemon. This demonstrates the UnixFTPDaemon class.
-
-Author: Ben Timby, <btimby@gmail.com>'''
-
-from pyftpdlib.contrib import UnixFTPDaemon
-
-def main():
-    '''Demonstrates a basic FTP daemon using the stock FTPServer and FTPHandler.'''
-    # ServerClass - Here you can customize the FTPServer class to use any
-    #               authorizers/abstractfs you desire. This example uses
-    #               the stock FTPServer.
-    # HandlerClass - You can customize the FTPHandler that will be used for
-    #                each client connection. This example uses the stock
-    #                FTPHandler.
-    # addr - The IP address to bind to.
-    # port - The TCP port to bind to.
-    # worker_num - The number of workers is useful if you are running on an
-    #              SMP system. This will allow a worker process on each CPU
-    #              rather than only CPU0.
-    # uid - The unix user to become after privileged operations.
-    # gid - The unix group to become after privileged operations.
-    # **************************************************************************
-    # * if providing a uid/gid, the AbstractedFS will not work, as it attempts *
-    # * to set the uid/gid to the connecting user. Only root can do this, so   *
-    # * If you wish to drop privileges, you will need to find another way to   *
-    # * enforce permissions.                                                   *
-    # **************************************************************************
-    # pidfile - A file in which to record the pid of the master process. This pid
-    #           can be used to later shut down the daemon.
-    # Daemon Shutdown:
-    #
-    # kill `cat /path/to/pidfile`
-    #
-    # Below we are using 3 workers, this will result in 4 total processes (1 master,
-    # and 3 workers). It is recommended to use one process per core, to take advantage
-    # of multiple CPUs. Any more than one process per core will simply consume more
-    # memory without spreading the load any more evenly.
-    daemon = UnixFTPDaemon('0.0.0.0', 21, worker_num=3)
-    daemon.start()
-=======
 """A basic unix daemon based on a Chad J. Schroeder recipe:
 http://code.activestate.com/recipes/278731
 
@@ -197,7 +156,6 @@
     # use the basic example to show how we work
     import basic_ftpd
     basic_ftpd.main()
->>>>>>> a6d9b1e5
 
 if __name__ == '__main__':
     options = main()
