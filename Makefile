--- conflicted
+++ resolved
@@ -183,19 +183,13 @@
 fix-imports:  ## Fix imports with isort.
 	@git ls-files '*.py' | xargs $(PYTHON) -m isort --jobs=${NUM_WORKERS}
 
-<<<<<<< HEAD
 fix-unittests:  ## Fix unittest idioms.
 	@git ls-files '*test_*.py' | xargs $(PYTHON) -m teyit --show-stats
 
-fix-all:  ## Run all fixers
-	${MAKE} fix-flake8
-	${MAKE} fix-isort
-	${MAKE} fix-unittests
-=======
 fix-all:  ## Run all code fixers.
 	${MAKE} fix-flake8
 	${MAKE} fix-imports
->>>>>>> e7e5ba59
+	${MAKE} fix-unittests
 
 # ===================================================================
 # Distribution
